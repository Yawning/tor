/* Copyright (c) 2001 Matej Pfajfar.
 * Copyright (c) 2001-2004, Roger Dingledine.
 * Copyright (c) 2004-2006, Roger Dingledine, Nick Mathewson.
 * Copyright (c) 2007-2013, The Tor Project, Inc. */
/* See LICENSE for licensing information */

/**
 * \file relay.c
 * \brief Handle relay cell encryption/decryption, plus packaging and
 *    receiving from circuits, plus queuing on circuits.
 **/

#define RELAY_PRIVATE
#include "or.h"
#include "addressmap.h"
#include "buffers.h"
#include "channel.h"
#include "circuitbuild.h"
#include "circuitlist.h"
#include "circuituse.h"
#include "config.h"
#include "connection.h"
#include "connection_edge.h"
#include "connection_or.h"
#include "control.h"
#include "geoip.h"
#include "main.h"
#include "mempool.h"
#include "networkstatus.h"
#include "nodelist.h"
#include "onion.h"
#include "policies.h"
#include "reasons.h"
#include "relay.h"
#include "rendcommon.h"
#include "router.h"
#include "routerlist.h"
#include "routerparse.h"

static edge_connection_t *relay_lookup_conn(circuit_t *circ, cell_t *cell,
                                            cell_direction_t cell_direction,
                                            crypt_path_t *layer_hint);

static int connection_edge_process_relay_cell(cell_t *cell, circuit_t *circ,
                                              edge_connection_t *conn,
                                              crypt_path_t *layer_hint);
static void circuit_consider_sending_sendme(circuit_t *circ,
                                            crypt_path_t *layer_hint);
static void circuit_resume_edge_reading(circuit_t *circ,
                                        crypt_path_t *layer_hint);
static int circuit_resume_edge_reading_helper(edge_connection_t *conn,
                                              circuit_t *circ,
                                              crypt_path_t *layer_hint);
static int circuit_consider_stop_edge_reading(circuit_t *circ,
                                              crypt_path_t *layer_hint);
static int circuit_queue_streams_are_blocked(circuit_t *circ);
static void adjust_exit_policy_from_exitpolicy_failure(origin_circuit_t *circ,
                                                  entry_connection_t *conn,
                                                  node_t *node,
                                                  const tor_addr_t *addr);
#if 0
static int get_max_middle_cells(void);
#endif

/** Stop reading on edge connections when we have this many cells
 * waiting on the appropriate queue. */
#define CELL_QUEUE_HIGHWATER_SIZE 256
/** Start reading from edge connections again when we get down to this many
 * cells. */
#define CELL_QUEUE_LOWWATER_SIZE 64

/** Stats: how many relay cells have originated at this hop, or have
 * been relayed onward (not recognized at this hop)?
 */
uint64_t stats_n_relay_cells_relayed = 0;
/** Stats: how many relay cells have been delivered to streams at this
 * hop?
 */
uint64_t stats_n_relay_cells_delivered = 0;

/** Used to tell which stream to read from first on a circuit. */
static tor_weak_rng_t stream_choice_rng = TOR_WEAK_RNG_INIT;

/** Update digest from the payload of cell. Assign integrity part to
 * cell.
 */
static void
relay_set_digest(crypto_digest_t *digest, cell_t *cell)
{
  char integrity[4];
  relay_header_t rh;

  crypto_digest_add_bytes(digest, (char*)cell->payload, CELL_PAYLOAD_SIZE);
  crypto_digest_get_digest(digest, integrity, 4);
//  log_fn(LOG_DEBUG,"Putting digest of %u %u %u %u into relay cell.",
//    integrity[0], integrity[1], integrity[2], integrity[3]);
  relay_header_unpack(&rh, cell->payload);
  memcpy(rh.integrity, integrity, 4);
  relay_header_pack(cell->payload, &rh);
}

/** Does the digest for this circuit indicate that this cell is for us?
 *
 * Update digest from the payload of cell (with the integrity part set
 * to 0). If the integrity part is valid, return 1, else restore digest
 * and cell to their original state and return 0.
 */
static int
relay_digest_matches(crypto_digest_t *digest, cell_t *cell)
{
  char received_integrity[4], calculated_integrity[4];
  relay_header_t rh;
  crypto_digest_t *backup_digest=NULL;

  backup_digest = crypto_digest_dup(digest);

  relay_header_unpack(&rh, cell->payload);
  memcpy(received_integrity, rh.integrity, 4);
  memset(rh.integrity, 0, 4);
  relay_header_pack(cell->payload, &rh);

//  log_fn(LOG_DEBUG,"Reading digest of %u %u %u %u from relay cell.",
//    received_integrity[0], received_integrity[1],
//    received_integrity[2], received_integrity[3]);

  crypto_digest_add_bytes(digest, (char*) cell->payload, CELL_PAYLOAD_SIZE);
  crypto_digest_get_digest(digest, calculated_integrity, 4);

  if (tor_memneq(received_integrity, calculated_integrity, 4)) {
//    log_fn(LOG_INFO,"Recognized=0 but bad digest. Not recognizing.");
// (%d vs %d).", received_integrity, calculated_integrity);
    /* restore digest to its old form */
    crypto_digest_assign(digest, backup_digest);
    /* restore the relay header */
    memcpy(rh.integrity, received_integrity, 4);
    relay_header_pack(cell->payload, &rh);
    crypto_digest_free(backup_digest);
    return 0;
  }
  crypto_digest_free(backup_digest);
  return 1;
}

/** Apply <b>cipher</b> to CELL_PAYLOAD_SIZE bytes of <b>in</b>
 * (in place).
 *
 * If <b>encrypt_mode</b> is 1 then encrypt, else decrypt.
 *
 * Return -1 if the crypto fails, else return 0.
 */
static int
relay_crypt_one_payload(crypto_cipher_t *cipher, uint8_t *in,
                        int encrypt_mode)
{
  int r;
  (void)encrypt_mode;
  r = crypto_cipher_crypt_inplace(cipher, (char*) in, CELL_PAYLOAD_SIZE);

  if (r) {
    log_warn(LD_BUG,"Error during relay encryption");
    return -1;
  }
  return 0;
}

/** Receive a relay cell:
 *  - Crypt it (encrypt if headed toward the origin or if we <b>are</b> the
 *    origin; decrypt if we're headed toward the exit).
 *  - Check if recognized (if exitward).
 *  - If recognized and the digest checks out, then find if there's a stream
 *    that the cell is intended for, and deliver it to the right
 *    connection_edge.
 *  - If not recognized, then we need to relay it: append it to the appropriate
 *    cell_queue on <b>circ</b>.
 *
 * Return -<b>reason</b> on failure.
 */
int
circuit_receive_relay_cell(cell_t *cell, circuit_t *circ,
                           cell_direction_t cell_direction)
{
  channel_t *chan = NULL;
  crypt_path_t *layer_hint=NULL;
  char recognized=0;
  int reason;

  tor_assert(cell);
  tor_assert(circ);
  tor_assert(cell_direction == CELL_DIRECTION_OUT ||
             cell_direction == CELL_DIRECTION_IN);
  if (circ->marked_for_close)
    return 0;

  if (relay_crypt(circ, cell, cell_direction, &layer_hint, &recognized) < 0) {
    log_warn(LD_BUG,"relay crypt failed. Dropping connection.");
    return -END_CIRC_REASON_INTERNAL;
  }

  if (recognized) {
    edge_connection_t *conn = NULL;

    if (circ->purpose == CIRCUIT_PURPOSE_PATH_BIAS_TESTING) {
      pathbias_check_probe_response(circ, cell);

      /* We need to drop this cell no matter what to avoid code that expects
       * a certain purpose (such as the hidserv code). */
      return 0;
    }

    conn = relay_lookup_conn(circ, cell, cell_direction,
                                                layer_hint);
    if (cell_direction == CELL_DIRECTION_OUT) {
      ++stats_n_relay_cells_delivered;
      log_debug(LD_OR,"Sending away from origin.");
      if ((reason=connection_edge_process_relay_cell(cell, circ, conn, NULL))
          < 0) {
        log_fn(LOG_PROTOCOL_WARN, LD_PROTOCOL,
               "connection_edge_process_relay_cell (away from origin) "
               "failed.");
        return reason;
      }
    }
    if (cell_direction == CELL_DIRECTION_IN) {
      ++stats_n_relay_cells_delivered;
      log_debug(LD_OR,"Sending to origin.");
      if ((reason = connection_edge_process_relay_cell(cell, circ, conn,
                                                       layer_hint)) < 0) {
        log_warn(LD_OR,
                 "connection_edge_process_relay_cell (at origin) failed.");
        return reason;
      }
    }
    return 0;
  }

  /* not recognized. pass it on. */
  if (cell_direction == CELL_DIRECTION_OUT) {
    cell->circ_id = circ->n_circ_id; /* switch it */
    chan = circ->n_chan;
  } else if (! CIRCUIT_IS_ORIGIN(circ)) {
    cell->circ_id = TO_OR_CIRCUIT(circ)->p_circ_id; /* switch it */
    chan = TO_OR_CIRCUIT(circ)->p_chan;
  } else {
    log_fn(LOG_PROTOCOL_WARN, LD_OR,
           "Dropping unrecognized inbound cell on origin circuit.");
    /* If we see unrecognized cells on path bias testing circs,
     * it's bad mojo. Those circuits need to die.
     * XXX: Shouldn't they always die? */
    if (circ->purpose == CIRCUIT_PURPOSE_PATH_BIAS_TESTING) {
      TO_ORIGIN_CIRCUIT(circ)->path_state = PATH_STATE_USE_FAILED;
      return -END_CIRC_REASON_TORPROTOCOL;
    } else {
      return 0;
    }
  }

  if (!chan) {
    // XXXX Can this splice stuff be done more cleanly?
    if (! CIRCUIT_IS_ORIGIN(circ) &&
        TO_OR_CIRCUIT(circ)->rend_splice &&
        cell_direction == CELL_DIRECTION_OUT) {
      or_circuit_t *splice = TO_OR_CIRCUIT(circ)->rend_splice;
      tor_assert(circ->purpose == CIRCUIT_PURPOSE_REND_ESTABLISHED);
      tor_assert(splice->base_.purpose == CIRCUIT_PURPOSE_REND_ESTABLISHED);
      cell->circ_id = splice->p_circ_id;
      cell->command = CELL_RELAY; /* can't be relay_early anyway */
      if ((reason = circuit_receive_relay_cell(cell, TO_CIRCUIT(splice),
                                               CELL_DIRECTION_IN)) < 0) {
        log_warn(LD_REND, "Error relaying cell across rendezvous; closing "
                 "circuits");
        /* XXXX Do this here, or just return -1? */
        circuit_mark_for_close(circ, -reason);
        return reason;
      }
      return 0;
    }
    log_fn(LOG_PROTOCOL_WARN, LD_PROTOCOL,
           "Didn't recognize cell, but circ stops here! Closing circ.");
    return -END_CIRC_REASON_TORPROTOCOL;
  }

  log_debug(LD_OR,"Passing on unrecognized cell.");

  ++stats_n_relay_cells_relayed; /* XXXX no longer quite accurate {cells}
                                  * we might kill the circ before we relay
                                  * the cells. */

  append_cell_to_circuit_queue(circ, chan, cell, cell_direction, 0);
  return 0;
}

/** Do the appropriate en/decryptions for <b>cell</b> arriving on
 * <b>circ</b> in direction <b>cell_direction</b>.
 *
 * If cell_direction == CELL_DIRECTION_IN:
 *   - If we're at the origin (we're the OP), for hops 1..N,
 *     decrypt cell. If recognized, stop.
 *   - Else (we're not the OP), encrypt one hop. Cell is not recognized.
 *
 * If cell_direction == CELL_DIRECTION_OUT:
 *   - decrypt one hop. Check if recognized.
 *
 * If cell is recognized, set *recognized to 1, and set
 * *layer_hint to the hop that recognized it.
 *
 * Return -1 to indicate that we should mark the circuit for close,
 * else return 0.
 */
int
relay_crypt(circuit_t *circ, cell_t *cell, cell_direction_t cell_direction,
            crypt_path_t **layer_hint, char *recognized)
{
  relay_header_t rh;

  tor_assert(circ);
  tor_assert(cell);
  tor_assert(recognized);
  tor_assert(cell_direction == CELL_DIRECTION_IN ||
             cell_direction == CELL_DIRECTION_OUT);

  if (cell_direction == CELL_DIRECTION_IN) {
    if (CIRCUIT_IS_ORIGIN(circ)) { /* We're at the beginning of the circuit.
                                    * We'll want to do layered decrypts. */
      crypt_path_t *thishop, *cpath = TO_ORIGIN_CIRCUIT(circ)->cpath;
      thishop = cpath;
      if (thishop->state != CPATH_STATE_OPEN) {
        log_fn(LOG_PROTOCOL_WARN, LD_PROTOCOL,
               "Relay cell before first created cell? Closing.");
        return -1;
      }
      do { /* Remember: cpath is in forward order, that is, first hop first. */
        tor_assert(thishop);

        if (relay_crypt_one_payload(thishop->b_crypto, cell->payload, 0) < 0)
          return -1;

        relay_header_unpack(&rh, cell->payload);
        if (rh.recognized == 0) {
          /* it's possibly recognized. have to check digest to be sure. */
          if (relay_digest_matches(thishop->b_digest, cell)) {
            *recognized = 1;
            *layer_hint = thishop;
            return 0;
          }
        }

        thishop = thishop->next;
      } while (thishop != cpath && thishop->state == CPATH_STATE_OPEN);
      log_fn(LOG_PROTOCOL_WARN, LD_OR,
             "Incoming cell at client not recognized. Closing.");
      return -1;
    } else { /* we're in the middle. Just one crypt. */
      if (relay_crypt_one_payload(TO_OR_CIRCUIT(circ)->p_crypto,
                                  cell->payload, 1) < 0)
        return -1;
//      log_fn(LOG_DEBUG,"Skipping recognized check, because we're not "
//             "the client.");
    }
  } else /* cell_direction == CELL_DIRECTION_OUT */ {
    /* we're in the middle. Just one crypt. */

    if (relay_crypt_one_payload(TO_OR_CIRCUIT(circ)->n_crypto,
                                cell->payload, 0) < 0)
      return -1;

    relay_header_unpack(&rh, cell->payload);
    if (rh.recognized == 0) {
      /* it's possibly recognized. have to check digest to be sure. */
      if (relay_digest_matches(TO_OR_CIRCUIT(circ)->n_digest, cell)) {
        *recognized = 1;
        return 0;
      }
    }
  }
  return 0;
}

/** Package a relay cell from an edge:
 *  - Encrypt it to the right layer
 *  - Append it to the appropriate cell_queue on <b>circ</b>.
 */
static int
circuit_package_relay_cell(cell_t *cell, circuit_t *circ,
                           cell_direction_t cell_direction,
                           crypt_path_t *layer_hint, streamid_t on_stream,
                           const char *filename, int lineno)
{
  channel_t *chan; /* where to send the cell */

  if (cell_direction == CELL_DIRECTION_OUT) {
    crypt_path_t *thishop; /* counter for repeated crypts */
    chan = circ->n_chan;
    if (!chan) {
      log_warn(LD_BUG,"outgoing relay cell sent from %s:%d has n_chan==NULL."
               " Dropping.", filename, lineno);
      return 0; /* just drop it */
    }
    if (!CIRCUIT_IS_ORIGIN(circ)) {
      log_warn(LD_BUG,"outgoing relay cell sent from %s:%d on non-origin "
               "circ. Dropping.", filename, lineno);
      return 0; /* just drop it */
    }

    relay_set_digest(layer_hint->f_digest, cell);

    thishop = layer_hint;
    /* moving from farthest to nearest hop */
    do {
      tor_assert(thishop);
      /* XXXX RD This is a bug, right? */
      log_debug(LD_OR,"crypting a layer of the relay cell.");
      if (relay_crypt_one_payload(thishop->f_crypto, cell->payload, 1) < 0) {
        return -1;
      }

      thishop = thishop->prev;
    } while (thishop != TO_ORIGIN_CIRCUIT(circ)->cpath->prev);

  } else { /* incoming cell */
    or_circuit_t *or_circ;
    if (CIRCUIT_IS_ORIGIN(circ)) {
      /* We should never package an _incoming_ cell from the circuit
       * origin; that means we messed up somewhere. */
      log_warn(LD_BUG,"incoming relay cell at origin circuit. Dropping.");
      assert_circuit_ok(circ);
      return 0; /* just drop it */
    }
    or_circ = TO_OR_CIRCUIT(circ);
    chan = or_circ->p_chan;
    relay_set_digest(or_circ->p_digest, cell);
    if (relay_crypt_one_payload(or_circ->p_crypto, cell->payload, 1) < 0)
      return -1;
  }
  ++stats_n_relay_cells_relayed;

  append_cell_to_circuit_queue(circ, chan, cell, cell_direction, on_stream);
  return 0;
}

/** If cell's stream_id matches the stream_id of any conn that's
 * attached to circ, return that conn, else return NULL.
 */
static edge_connection_t *
relay_lookup_conn(circuit_t *circ, cell_t *cell,
                  cell_direction_t cell_direction, crypt_path_t *layer_hint)
{
  edge_connection_t *tmpconn;
  relay_header_t rh;

  relay_header_unpack(&rh, cell->payload);

  if (!rh.stream_id)
    return NULL;

  /* IN or OUT cells could have come from either direction, now
   * that we allow rendezvous *to* an OP.
   */

  if (CIRCUIT_IS_ORIGIN(circ)) {
    for (tmpconn = TO_ORIGIN_CIRCUIT(circ)->p_streams; tmpconn;
         tmpconn=tmpconn->next_stream) {
      if (rh.stream_id == tmpconn->stream_id &&
          !tmpconn->base_.marked_for_close &&
          tmpconn->cpath_layer == layer_hint) {
        log_debug(LD_APP,"found conn for stream %d.", rh.stream_id);
        return tmpconn;
      }
    }
  } else {
    for (tmpconn = TO_OR_CIRCUIT(circ)->n_streams; tmpconn;
         tmpconn=tmpconn->next_stream) {
      if (rh.stream_id == tmpconn->stream_id &&
          !tmpconn->base_.marked_for_close) {
        log_debug(LD_EXIT,"found conn for stream %d.", rh.stream_id);
        if (cell_direction == CELL_DIRECTION_OUT ||
            connection_edge_is_rendezvous_stream(tmpconn))
          return tmpconn;
      }
    }
    for (tmpconn = TO_OR_CIRCUIT(circ)->resolving_streams; tmpconn;
         tmpconn=tmpconn->next_stream) {
      if (rh.stream_id == tmpconn->stream_id &&
          !tmpconn->base_.marked_for_close) {
        log_debug(LD_EXIT,"found conn for stream %d.", rh.stream_id);
        return tmpconn;
      }
    }
  }
  return NULL; /* probably a begin relay cell */
}

/** Pack the relay_header_t host-order structure <b>src</b> into
 * network-order in the buffer <b>dest</b>. See tor-spec.txt for details
 * about the wire format.
 */
void
relay_header_pack(uint8_t *dest, const relay_header_t *src)
{
  set_uint8(dest, src->command);
  set_uint16(dest+1, htons(src->recognized));
  set_uint16(dest+3, htons(src->stream_id));
  memcpy(dest+5, src->integrity, 4);
  set_uint16(dest+9, htons(src->length));
}

/** Unpack the network-order buffer <b>src</b> into a host-order
 * relay_header_t structure <b>dest</b>.
 */
void
relay_header_unpack(relay_header_t *dest, const uint8_t *src)
{
  dest->command = get_uint8(src);
  dest->recognized = ntohs(get_uint16(src+1));
  dest->stream_id = ntohs(get_uint16(src+3));
  memcpy(dest->integrity, src+5, 4);
  dest->length = ntohs(get_uint16(src+9));
}

/** Convert the relay <b>command</b> into a human-readable string. */
static const char *
relay_command_to_string(uint8_t command)
{
  switch (command) {
    case RELAY_COMMAND_BEGIN: return "BEGIN";
    case RELAY_COMMAND_DATA: return "DATA";
    case RELAY_COMMAND_END: return "END";
    case RELAY_COMMAND_CONNECTED: return "CONNECTED";
    case RELAY_COMMAND_SENDME: return "SENDME";
    case RELAY_COMMAND_EXTEND: return "EXTEND";
    case RELAY_COMMAND_EXTENDED: return "EXTENDED";
    case RELAY_COMMAND_TRUNCATE: return "TRUNCATE";
    case RELAY_COMMAND_TRUNCATED: return "TRUNCATED";
    case RELAY_COMMAND_DROP: return "DROP";
    case RELAY_COMMAND_RESOLVE: return "RESOLVE";
    case RELAY_COMMAND_RESOLVED: return "RESOLVED";
    case RELAY_COMMAND_BEGIN_DIR: return "BEGIN_DIR";
    case RELAY_COMMAND_ESTABLISH_INTRO: return "ESTABLISH_INTRO";
    case RELAY_COMMAND_ESTABLISH_RENDEZVOUS: return "ESTABLISH_RENDEZVOUS";
    case RELAY_COMMAND_INTRODUCE1: return "INTRODUCE1";
    case RELAY_COMMAND_INTRODUCE2: return "INTRODUCE2";
    case RELAY_COMMAND_RENDEZVOUS1: return "RENDEZVOUS1";
    case RELAY_COMMAND_RENDEZVOUS2: return "RENDEZVOUS2";
    case RELAY_COMMAND_INTRO_ESTABLISHED: return "INTRO_ESTABLISHED";
    case RELAY_COMMAND_RENDEZVOUS_ESTABLISHED:
      return "RENDEZVOUS_ESTABLISHED";
    case RELAY_COMMAND_INTRODUCE_ACK: return "INTRODUCE_ACK";
    default: return "(unrecognized)";
  }
}

/** Make a relay cell out of <b>relay_command</b> and <b>payload</b>, and send
 * it onto the open circuit <b>circ</b>. <b>stream_id</b> is the ID on
 * <b>circ</b> for the stream that's sending the relay cell, or 0 if it's a
 * control cell.  <b>cpath_layer</b> is NULL for OR->OP cells, or the
 * destination hop for OP->OR cells.
 *
 * If you can't send the cell, mark the circuit for close and return -1. Else
 * return 0.
 */
int
relay_send_command_from_edge_(streamid_t stream_id, circuit_t *circ,
                              uint8_t relay_command, const char *payload,
                              size_t payload_len, crypt_path_t *cpath_layer,
                              const char *filename, int lineno)
{
  cell_t cell;
  relay_header_t rh;
  cell_direction_t cell_direction;
  /* XXXX NM Split this function into a separate versions per circuit type? */

  tor_assert(circ);
  tor_assert(payload_len <= RELAY_PAYLOAD_SIZE);

  memset(&cell, 0, sizeof(cell_t));
  cell.command = CELL_RELAY;
  if (cpath_layer) {
    cell.circ_id = circ->n_circ_id;
    cell_direction = CELL_DIRECTION_OUT;
  } else if (! CIRCUIT_IS_ORIGIN(circ)) {
    cell.circ_id = TO_OR_CIRCUIT(circ)->p_circ_id;
    cell_direction = CELL_DIRECTION_IN;
  } else {
    return -1;
  }

  memset(&rh, 0, sizeof(rh));
  rh.command = relay_command;
  rh.stream_id = stream_id;
  rh.length = payload_len;
  relay_header_pack(cell.payload, &rh);
  if (payload_len)
    memcpy(cell.payload+RELAY_HEADER_SIZE, payload, payload_len);

  log_debug(LD_OR,"delivering %d cell %s.", relay_command,
            cell_direction == CELL_DIRECTION_OUT ? "forward" : "backward");

  /* If we are sending an END cell and this circuit is used for a tunneled
   * directory request, advance its state. */
  if (relay_command == RELAY_COMMAND_END && circ->dirreq_id)
    geoip_change_dirreq_state(circ->dirreq_id, DIRREQ_TUNNELED,
                              DIRREQ_END_CELL_SENT);

  if (cell_direction == CELL_DIRECTION_OUT && circ->n_chan) {
    /* if we're using relaybandwidthrate, this conn wants priority */
    channel_timestamp_client(circ->n_chan);
  }

  if (cell_direction == CELL_DIRECTION_OUT) {
    origin_circuit_t *origin_circ = TO_ORIGIN_CIRCUIT(circ);
    if (origin_circ->remaining_relay_early_cells > 0 &&
        (relay_command == RELAY_COMMAND_EXTEND ||
         relay_command == RELAY_COMMAND_EXTEND2 ||
         cpath_layer != origin_circ->cpath)) {
      /* If we've got any relay_early cells left and (we're sending
       * an extend cell or we're not talking to the first hop), use
       * one of them.  Don't worry about the conn protocol version:
       * append_cell_to_circuit_queue will fix it up. */
      cell.command = CELL_RELAY_EARLY;
      --origin_circ->remaining_relay_early_cells;
      log_debug(LD_OR, "Sending a RELAY_EARLY cell; %d remaining.",
                (int)origin_circ->remaining_relay_early_cells);
      /* Memorize the command that is sent as RELAY_EARLY cell; helps debug
       * task 878. */
      origin_circ->relay_early_commands[
          origin_circ->relay_early_cells_sent++] = relay_command;
    } else if (relay_command == RELAY_COMMAND_EXTEND ||
               relay_command == RELAY_COMMAND_EXTEND2) {
      /* If no RELAY_EARLY cells can be sent over this circuit, log which
       * commands have been sent as RELAY_EARLY cells before; helps debug
       * task 878. */
      smartlist_t *commands_list = smartlist_new();
      int i = 0;
      char *commands = NULL;
      for (; i < origin_circ->relay_early_cells_sent; i++)
        smartlist_add(commands_list, (char *)
            relay_command_to_string(origin_circ->relay_early_commands[i]));
      commands = smartlist_join_strings(commands_list, ",", 0, NULL);
      log_warn(LD_BUG, "Uh-oh.  We're sending a RELAY_COMMAND_EXTEND cell, "
               "but we have run out of RELAY_EARLY cells on that circuit. "
               "Commands sent before: %s", commands);
      tor_free(commands);
      smartlist_free(commands_list);
    }
  }

  if (circuit_package_relay_cell(&cell, circ, cell_direction, cpath_layer,
                                 stream_id, filename, lineno) < 0) {
    log_warn(LD_BUG,"circuit_package_relay_cell failed. Closing.");
    circuit_mark_for_close(circ, END_CIRC_REASON_INTERNAL);
    return -1;
  }
  return 0;
}

/** Make a relay cell out of <b>relay_command</b> and <b>payload</b>, and
 * send it onto the open circuit <b>circ</b>. <b>fromconn</b> is the stream
 * that's sending the relay cell, or NULL if it's a control cell.
 * <b>cpath_layer</b> is NULL for OR->OP cells, or the destination hop
 * for OP->OR cells.
 *
 * If you can't send the cell, mark the circuit for close and
 * return -1. Else return 0.
 */
int
connection_edge_send_command(edge_connection_t *fromconn,
                             uint8_t relay_command, const char *payload,
                             size_t payload_len)
{
  /* XXXX NM Split this function into a separate versions per circuit type? */
  circuit_t *circ;
  crypt_path_t *cpath_layer = fromconn->cpath_layer;
  tor_assert(fromconn);
  circ = fromconn->on_circuit;

  if (fromconn->base_.marked_for_close) {
    log_warn(LD_BUG,
             "called on conn that's already marked for close at %s:%d.",
             fromconn->base_.marked_for_close_file,
             fromconn->base_.marked_for_close);
    return 0;
  }

  if (!circ) {
    if (fromconn->base_.type == CONN_TYPE_AP) {
      log_info(LD_APP,"no circ. Closing conn.");
      connection_mark_unattached_ap(EDGE_TO_ENTRY_CONN(fromconn),
                                    END_STREAM_REASON_INTERNAL);
    } else {
      log_info(LD_EXIT,"no circ. Closing conn.");
      fromconn->edge_has_sent_end = 1; /* no circ to send to */
      fromconn->end_reason = END_STREAM_REASON_INTERNAL;
      connection_mark_for_close(TO_CONN(fromconn));
    }
    return -1;
  }

  return relay_send_command_from_edge(fromconn->stream_id, circ,
                                      relay_command, payload,
                                      payload_len, cpath_layer);
}

/** How many times will I retry a stream that fails due to DNS
 * resolve failure or misc error?
 */
#define MAX_RESOLVE_FAILURES 3

/** Return 1 if reason is something that you should retry if you
 * get the end cell before you've connected; else return 0. */
static int
edge_reason_is_retriable(int reason)
{
  return reason == END_STREAM_REASON_HIBERNATING ||
         reason == END_STREAM_REASON_RESOURCELIMIT ||
         reason == END_STREAM_REASON_EXITPOLICY ||
         reason == END_STREAM_REASON_RESOLVEFAILED ||
         reason == END_STREAM_REASON_MISC ||
         reason == END_STREAM_REASON_NOROUTE;
}

/** Called when we receive an END cell on a stream that isn't open yet,
 * from the client side.
 * Arguments are as for connection_edge_process_relay_cell().
 */
static int
connection_ap_process_end_not_open(
    relay_header_t *rh, cell_t *cell, origin_circuit_t *circ,
    entry_connection_t *conn, crypt_path_t *layer_hint)
{
  node_t *exitrouter;
  int reason = *(cell->payload+RELAY_HEADER_SIZE);
  int control_reason;
  edge_connection_t *edge_conn = ENTRY_TO_EDGE_CONN(conn);
  (void) layer_hint; /* unused */

  if (rh->length > 0) {
    if (reason == END_STREAM_REASON_TORPROTOCOL ||
        reason == END_STREAM_REASON_INTERNAL ||
        reason == END_STREAM_REASON_DESTROY) {
      /* All three of these reasons could mean a failed tag
       * hit the exit and it complained. Do not probe.
       * Fail the circuit. */
      circ->path_state = PATH_STATE_USE_FAILED;
      return -END_CIRC_REASON_TORPROTOCOL;
    } else {
      /* Path bias: If we get a valid reason code from the exit,
       * it wasn't due to tagging.
       *
       * We rely on recognized+digest being strong enough to make
       * tags unlikely to allow us to get tagged, yet 'recognized'
       * reason codes here. */
      pathbias_mark_use_success(circ);
    }
  }

  if (rh->length == 0) {
    reason = END_STREAM_REASON_MISC;
  }

  control_reason = reason | END_STREAM_REASON_FLAG_REMOTE;

  if (edge_reason_is_retriable(reason) &&
      /* avoid retry if rend */
      !connection_edge_is_rendezvous_stream(edge_conn)) {
    const char *chosen_exit_digest =
      circ->build_state->chosen_exit->identity_digest;
    log_info(LD_APP,"Address '%s' refused due to '%s'. Considering retrying.",
             safe_str(conn->socks_request->address),
             stream_end_reason_to_string(reason));
    exitrouter = node_get_mutable_by_id(chosen_exit_digest);
    switch (reason) {
      case END_STREAM_REASON_EXITPOLICY: {
        tor_addr_t addr;
        tor_addr_make_unspec(&addr);
        if (rh->length >= 5) {
          int ttl = -1;
          tor_addr_make_unspec(&addr);
          if (rh->length == 5 || rh->length == 9) {
            tor_addr_from_ipv4n(&addr,
                                get_uint32(cell->payload+RELAY_HEADER_SIZE+1));
            if (rh->length == 9)
              ttl = (int)ntohl(get_uint32(cell->payload+RELAY_HEADER_SIZE+5));
          } else if (rh->length == 17 || rh->length == 21) {
            tor_addr_from_ipv6_bytes(&addr,
                                (char*)(cell->payload+RELAY_HEADER_SIZE+1));
            if (rh->length == 21)
              ttl = (int)ntohl(get_uint32(cell->payload+RELAY_HEADER_SIZE+17));
          }
          if (tor_addr_is_null(&addr)) {
            log_info(LD_APP,"Address '%s' resolved to 0.0.0.0. Closing,",
                     safe_str(conn->socks_request->address));
            connection_mark_unattached_ap(conn, END_STREAM_REASON_TORPROTOCOL);
            return 0;
          }

          if ((tor_addr_family(&addr) == AF_INET && !conn->ipv4_traffic_ok) ||
              (tor_addr_family(&addr) == AF_INET6 && !conn->ipv6_traffic_ok)) {
            log_fn(LOG_PROTOCOL_WARN, LD_APP,
                   "Got an EXITPOLICY failure on a connection with a "
                   "mismatched family. Closing.");
            connection_mark_unattached_ap(conn, END_STREAM_REASON_TORPROTOCOL);
            return 0;
          }
          if (get_options()->ClientDNSRejectInternalAddresses &&
              tor_addr_is_internal(&addr, 0)) {
            log_info(LD_APP,"Address '%s' resolved to internal. Closing,",
                     safe_str(conn->socks_request->address));
            connection_mark_unattached_ap(conn, END_STREAM_REASON_TORPROTOCOL);
            return 0;
          }

          client_dns_set_addressmap(conn,
                                    conn->socks_request->address, &addr,
                                    conn->chosen_exit_name, ttl);

          {
            char new_addr[TOR_ADDR_BUF_LEN];
            tor_addr_to_str(new_addr, &addr, sizeof(new_addr), 1);
            if (strcmp(conn->socks_request->address, new_addr)) {
              strlcpy(conn->socks_request->address, new_addr,
                      sizeof(conn->socks_request->address));
              control_event_stream_status(conn, STREAM_EVENT_REMAP, 0);
            }
          }
        }
        /* check if he *ought* to have allowed it */

        adjust_exit_policy_from_exitpolicy_failure(circ,
                                                   conn,
                                                   exitrouter,
                                                   &addr);

        if (conn->chosen_exit_optional ||
            conn->chosen_exit_retries) {
          /* stop wanting a specific exit */
          conn->chosen_exit_optional = 0;
          /* A non-zero chosen_exit_retries can happen if we set a
           * TrackHostExits for this address under a port that the exit
           * relay allows, but then try the same address with a different
           * port that it doesn't allow to exit. We shouldn't unregister
           * the mapping, since it is probably still wanted on the
           * original port. But now we give away to the exit relay that
           * we probably have a TrackHostExits on it. So be it. */
          conn->chosen_exit_retries = 0;
          tor_free(conn->chosen_exit_name); /* clears it */
        }
        if (connection_ap_detach_retriable(conn, circ, control_reason) >= 0)
          return 0;
        /* else, conn will get closed below */
        break;
      }
      case END_STREAM_REASON_CONNECTREFUSED:
        if (!conn->chosen_exit_optional)
          break; /* break means it'll close, below */
        /* Else fall through: expire this circuit, clear the
         * chosen_exit_name field, and try again. */
      case END_STREAM_REASON_RESOLVEFAILED:
      case END_STREAM_REASON_TIMEOUT:
      case END_STREAM_REASON_MISC:
      case END_STREAM_REASON_NOROUTE:
        if (client_dns_incr_failures(conn->socks_request->address)
            < MAX_RESOLVE_FAILURES) {
          /* We haven't retried too many times; reattach the connection. */
          circuit_log_path(LOG_INFO,LD_APP,circ);
          /* Mark this circuit "unusable for new streams". */
          mark_circuit_unusable_for_new_conns(circ);

          if (conn->chosen_exit_optional) {
            /* stop wanting a specific exit */
            conn->chosen_exit_optional = 0;
            tor_free(conn->chosen_exit_name); /* clears it */
          }
          if (connection_ap_detach_retriable(conn, circ, control_reason) >= 0)
            return 0;
          /* else, conn will get closed below */
        } else {
          log_notice(LD_APP,
                     "Have tried resolving or connecting to address '%s' "
                     "at %d different places. Giving up.",
                     safe_str(conn->socks_request->address),
                     MAX_RESOLVE_FAILURES);
          /* clear the failures, so it will have a full try next time */
          client_dns_clear_failures(conn->socks_request->address);
        }
        break;
      case END_STREAM_REASON_HIBERNATING:
      case END_STREAM_REASON_RESOURCELIMIT:
        if (exitrouter) {
          policies_set_node_exitpolicy_to_reject_all(exitrouter);
        }
        if (conn->chosen_exit_optional) {
          /* stop wanting a specific exit */
          conn->chosen_exit_optional = 0;
          tor_free(conn->chosen_exit_name); /* clears it */
        }
        if (connection_ap_detach_retriable(conn, circ, control_reason) >= 0)
          return 0;
        /* else, will close below */
        break;
    } /* end switch */
    log_info(LD_APP,"Giving up on retrying; conn can't be handled.");
  }

  log_info(LD_APP,
           "Edge got end (%s) before we're connected. Marking for close.",
       stream_end_reason_to_string(rh->length > 0 ? reason : -1));
  circuit_log_path(LOG_INFO,LD_APP,circ);
  /* need to test because of detach_retriable */
  if (!ENTRY_TO_CONN(conn)->marked_for_close)
    connection_mark_unattached_ap(conn, control_reason);
  return 0;
}

/** Called when we have gotten an END_REASON_EXITPOLICY failure on <b>circ</b>
 * for <b>conn</b>, while attempting to connect via <b>node</b>.  If the node
 * told us which address it rejected, then <b>addr</b> is that address;
 * otherwise it is AF_UNSPEC.
 *
 * If we are sure the node should have allowed this address, mark the node as
 * having a reject *:* exit policy.  Otherwise, mark the circuit as unusable
 * for this particular address.
 **/
static void
adjust_exit_policy_from_exitpolicy_failure(origin_circuit_t *circ,
                                           entry_connection_t *conn,
                                           node_t *node,
                                           const tor_addr_t *addr)
{
  int make_reject_all = 0;
  const sa_family_t family = tor_addr_family(addr);

  if (node) {
    tor_addr_t tmp;
    int asked_for_family = tor_addr_parse(&tmp, conn->socks_request->address);
    if (family == AF_UNSPEC) {
      make_reject_all = 1;
    } else if (node_exit_policy_is_exact(node, family) &&
               asked_for_family != -1 && !conn->chosen_exit_name) {
      make_reject_all = 1;
    }

    if (make_reject_all) {
      log_info(LD_APP,
               "Exitrouter %s seems to be more restrictive than its exit "
               "policy. Not using this router as exit for now.",
               node_describe(node));
      policies_set_node_exitpolicy_to_reject_all(node);
    }
  }

  if (family != AF_UNSPEC)
    addr_policy_append_reject_addr(&circ->prepend_policy, addr);
}

/** Helper: change the socks_request-&gt;address field on conn to the
 * dotted-quad representation of <b>new_addr</b>,
 * and send an appropriate REMAP event. */
static void
remap_event_helper(entry_connection_t *conn, const tor_addr_t *new_addr)
{
  tor_addr_to_str(conn->socks_request->address, new_addr,
                  sizeof(conn->socks_request->address),
                  1);
  control_event_stream_status(conn, STREAM_EVENT_REMAP,
                              REMAP_STREAM_SOURCE_EXIT);
}

/** Extract the contents of a connected cell in <b>cell</b>, whose relay
 * header has already been parsed into <b>rh</b>. On success, set
 * <b>addr_out</b> to the address we're connected to, and <b>ttl_out</b> to
 * the ttl of that address, in seconds, and return 0.  On failure, return
 * -1. */
STATIC int
connected_cell_parse(const relay_header_t *rh, const cell_t *cell,
                     tor_addr_t *addr_out, int *ttl_out)
{
  uint32_t bytes;
  const uint8_t *payload = cell->payload + RELAY_HEADER_SIZE;

  tor_addr_make_unspec(addr_out);
  *ttl_out = -1;
  if (rh->length == 0)
    return 0;
  if (rh->length < 4)
    return -1;
  bytes = ntohl(get_uint32(payload));

  /* If bytes is 0, this is maybe a v6 address. Otherwise it's a v4 address */
  if (bytes != 0) {
    /* v4 address */
    tor_addr_from_ipv4h(addr_out, bytes);
    if (rh->length >= 8) {
      bytes = ntohl(get_uint32(payload + 4));
      if (bytes <= INT32_MAX)
        *ttl_out = bytes;
    }
  } else {
    if (rh->length < 25) /* 4 bytes of 0s, 1 addr, 16 ipv4, 4 ttl. */
      return -1;
    if (get_uint8(payload + 4) != 6)
      return -1;
    tor_addr_from_ipv6_bytes(addr_out, (char*)(payload + 5));
    bytes = ntohl(get_uint32(payload + 21));
    if (bytes <= INT32_MAX)
      *ttl_out = (int) bytes;
  }
  return 0;
}

/** An incoming relay cell has arrived from circuit <b>circ</b> to
 * stream <b>conn</b>.
 *
 * The arguments here are the same as in
 * connection_edge_process_relay_cell() below; this function is called
 * from there when <b>conn</b> is defined and not in an open state.
 */
static int
connection_edge_process_relay_cell_not_open(
    relay_header_t *rh, cell_t *cell, circuit_t *circ,
    edge_connection_t *conn, crypt_path_t *layer_hint)
{
  if (rh->command == RELAY_COMMAND_END) {
    if (CIRCUIT_IS_ORIGIN(circ) && conn->base_.type == CONN_TYPE_AP) {
      return connection_ap_process_end_not_open(rh, cell,
                                                TO_ORIGIN_CIRCUIT(circ),
                                                EDGE_TO_ENTRY_CONN(conn),
                                                layer_hint);
    } else {
      /* we just got an 'end', don't need to send one */
      conn->edge_has_sent_end = 1;
      conn->end_reason = *(cell->payload+RELAY_HEADER_SIZE) |
                         END_STREAM_REASON_FLAG_REMOTE;
      connection_mark_for_close(TO_CONN(conn));
      return 0;
    }
  }

  if (conn->base_.type == CONN_TYPE_AP &&
      rh->command == RELAY_COMMAND_CONNECTED) {
    tor_addr_t addr;
    int ttl;
    entry_connection_t *entry_conn = EDGE_TO_ENTRY_CONN(conn);
    tor_assert(CIRCUIT_IS_ORIGIN(circ));
    if (conn->base_.state != AP_CONN_STATE_CONNECT_WAIT) {
      log_fn(LOG_PROTOCOL_WARN, LD_APP,
             "Got 'connected' while not in state connect_wait. Dropping.");
      return 0;
    }
    conn->base_.state = AP_CONN_STATE_OPEN;
    log_info(LD_APP,"'connected' received after %d seconds.",
             (int)(time(NULL) - conn->base_.timestamp_lastread));
    if (connected_cell_parse(rh, cell, &addr, &ttl) < 0) {
      log_fn(LOG_PROTOCOL_WARN, LD_APP,
             "Got a badly formatted connected cell. Closing.");
      connection_edge_end(conn, END_STREAM_REASON_TORPROTOCOL);
      connection_mark_unattached_ap(entry_conn, END_STREAM_REASON_TORPROTOCOL);
    }
    if (tor_addr_family(&addr) != AF_UNSPEC) {
      const sa_family_t family = tor_addr_family(&addr);
      if (tor_addr_is_null(&addr) ||
          (get_options()->ClientDNSRejectInternalAddresses &&
           tor_addr_is_internal(&addr, 0))) {
        log_info(LD_APP, "...but it claims the IP address was %s. Closing.",
                 fmt_addr(&addr));
        connection_edge_end(conn, END_STREAM_REASON_TORPROTOCOL);
        connection_mark_unattached_ap(entry_conn,
                                      END_STREAM_REASON_TORPROTOCOL);
        return 0;
      }

      if ((family == AF_INET && ! entry_conn->ipv4_traffic_ok) ||
          (family == AF_INET6 && ! entry_conn->ipv6_traffic_ok)) {
        log_fn(LOG_PROTOCOL_WARN, LD_APP,
               "Got a connected cell to %s with unsupported address family."
               " Closing.", fmt_addr(&addr));
        connection_edge_end(conn, END_STREAM_REASON_TORPROTOCOL);
        connection_mark_unattached_ap(entry_conn,
                                      END_STREAM_REASON_TORPROTOCOL);
        return 0;
      }

      client_dns_set_addressmap(entry_conn,
                                entry_conn->socks_request->address, &addr,
                                entry_conn->chosen_exit_name, ttl);

      remap_event_helper(entry_conn, &addr);
    }
    circuit_log_path(LOG_INFO,LD_APP,TO_ORIGIN_CIRCUIT(circ));
    /* don't send a socks reply to transparent conns */
    tor_assert(entry_conn->socks_request != NULL);
    if (!entry_conn->socks_request->has_finished)
      connection_ap_handshake_socks_reply(entry_conn, NULL, 0, 0);

    /* Was it a linked dir conn? If so, a dir request just started to
     * fetch something; this could be a bootstrap status milestone. */
    log_debug(LD_APP, "considering");
    if (TO_CONN(conn)->linked_conn &&
        TO_CONN(conn)->linked_conn->type == CONN_TYPE_DIR) {
      connection_t *dirconn = TO_CONN(conn)->linked_conn;
      log_debug(LD_APP, "it is! %d", dirconn->purpose);
      switch (dirconn->purpose) {
        case DIR_PURPOSE_FETCH_CERTIFICATE:
          if (consensus_is_waiting_for_certs())
            control_event_bootstrap(BOOTSTRAP_STATUS_LOADING_KEYS, 0);
          break;
        case DIR_PURPOSE_FETCH_CONSENSUS:
          control_event_bootstrap(BOOTSTRAP_STATUS_LOADING_STATUS, 0);
          break;
        case DIR_PURPOSE_FETCH_SERVERDESC:
<<<<<<< HEAD
          if (TO_DIR_CONN(dirconn)->router_purpose == ROUTER_PURPOSE_GENERAL)
            control_event_bootstrap(BOOTSTRAP_STATUS_LOADING_DESCRIPTORS,
                                    count_loading_descriptors_progress());
=======
        case DIR_PURPOSE_FETCH_MICRODESC:
          control_event_bootstrap(BOOTSTRAP_STATUS_LOADING_DESCRIPTORS,
                                  count_loading_descriptors_progress());
>>>>>>> 50fc8fb5
          break;
      }
    }
    /* This is definitely a success, so forget about any pending data we
     * had sent. */
    if (entry_conn->pending_optimistic_data) {
      generic_buffer_free(entry_conn->pending_optimistic_data);
      entry_conn->pending_optimistic_data = NULL;
    }

    /* handle anything that might have queued */
    if (connection_edge_package_raw_inbuf(conn, 1, NULL) < 0) {
      /* (We already sent an end cell if possible) */
      connection_mark_for_close(TO_CONN(conn));
      return 0;
    }
    return 0;
  }
  if (conn->base_.type == CONN_TYPE_AP &&
      rh->command == RELAY_COMMAND_RESOLVED) {
    int ttl;
    int answer_len;
    uint8_t answer_type;
    entry_connection_t *entry_conn = EDGE_TO_ENTRY_CONN(conn);
    if (conn->base_.state != AP_CONN_STATE_RESOLVE_WAIT) {
      log_fn(LOG_PROTOCOL_WARN, LD_APP, "Got a 'resolved' cell while "
             "not in state resolve_wait. Dropping.");
      return 0;
    }
    tor_assert(SOCKS_COMMAND_IS_RESOLVE(entry_conn->socks_request->command));
    answer_len = cell->payload[RELAY_HEADER_SIZE+1];
    if (rh->length < 2 || answer_len+2>rh->length) {
      log_fn(LOG_PROTOCOL_WARN, LD_PROTOCOL,
             "Dropping malformed 'resolved' cell");
      connection_mark_unattached_ap(entry_conn, END_STREAM_REASON_TORPROTOCOL);
      return 0;
    }
    answer_type = cell->payload[RELAY_HEADER_SIZE];
    if (rh->length >= answer_len+6)
      ttl = (int)ntohl(get_uint32(cell->payload+RELAY_HEADER_SIZE+
                                  2+answer_len));
    else
      ttl = -1;
    if (answer_type == RESOLVED_TYPE_IPV4 ||
        answer_type == RESOLVED_TYPE_IPV6) {
      tor_addr_t addr;
      if (decode_address_from_payload(&addr, cell->payload+RELAY_HEADER_SIZE,
                                      rh->length) &&
          tor_addr_is_internal(&addr, 0) &&
          get_options()->ClientDNSRejectInternalAddresses) {
        log_info(LD_APP,"Got a resolve with answer %s. Rejecting.",
                 fmt_addr(&addr));
        connection_ap_handshake_socks_resolved(entry_conn,
                                               RESOLVED_TYPE_ERROR_TRANSIENT,
                                               0, NULL, 0, TIME_MAX);
        connection_mark_unattached_ap(entry_conn,
                                      END_STREAM_REASON_TORPROTOCOL);
        return 0;
      }
    }
    connection_ap_handshake_socks_resolved(entry_conn,
                   answer_type,
                   cell->payload[RELAY_HEADER_SIZE+1], /*answer_len*/
                   cell->payload+RELAY_HEADER_SIZE+2, /*answer*/
                   ttl,
                   -1);
    if (answer_type == RESOLVED_TYPE_IPV4 && answer_len == 4) {
      tor_addr_t addr;
      tor_addr_from_ipv4n(&addr,
                          get_uint32(cell->payload+RELAY_HEADER_SIZE+2));
      remap_event_helper(entry_conn, &addr);
    } else if (answer_type == RESOLVED_TYPE_IPV6 && answer_len == 16) {
      tor_addr_t addr;
      tor_addr_from_ipv6_bytes(&addr,
                               (char*)(cell->payload+RELAY_HEADER_SIZE+2));
      remap_event_helper(entry_conn, &addr);
    }
    connection_mark_unattached_ap(entry_conn,
                              END_STREAM_REASON_DONE |
                              END_STREAM_REASON_FLAG_ALREADY_SOCKS_REPLIED);
    return 0;
  }

  log_fn(LOG_PROTOCOL_WARN, LD_PROTOCOL,
         "Got an unexpected relay command %d, in state %d (%s). Dropping.",
         rh->command, conn->base_.state,
         conn_state_to_string(conn->base_.type, conn->base_.state));
  return 0; /* for forward compatibility, don't kill the circuit */
//  connection_edge_end(conn, END_STREAM_REASON_TORPROTOCOL);
//  connection_mark_for_close(conn);
//  return -1;
}

/** An incoming relay cell has arrived on circuit <b>circ</b>. If
 * <b>conn</b> is NULL this is a control cell, else <b>cell</b> is
 * destined for <b>conn</b>.
 *
 * If <b>layer_hint</b> is defined, then we're the origin of the
 * circuit, and it specifies the hop that packaged <b>cell</b>.
 *
 * Return -reason if you want to warn and tear down the circuit, else 0.
 */
static int
connection_edge_process_relay_cell(cell_t *cell, circuit_t *circ,
                                   edge_connection_t *conn,
                                   crypt_path_t *layer_hint)
{
  static int num_seen=0;
  relay_header_t rh;
  unsigned domain = layer_hint?LD_APP:LD_EXIT;
  int reason;
  int optimistic_data = 0; /* Set to 1 if we receive data on a stream
                            * that's in the EXIT_CONN_STATE_RESOLVING
                            * or EXIT_CONN_STATE_CONNECTING states. */

  tor_assert(cell);
  tor_assert(circ);

  relay_header_unpack(&rh, cell->payload);
//  log_fn(LOG_DEBUG,"command %d stream %d", rh.command, rh.stream_id);
  num_seen++;
  log_debug(domain, "Now seen %d relay cells here (command %d, stream %d).",
            num_seen, rh.command, rh.stream_id);

  if (rh.length > RELAY_PAYLOAD_SIZE) {
    log_fn(LOG_PROTOCOL_WARN, LD_PROTOCOL,
           "Relay cell length field too long. Closing circuit.");
    return - END_CIRC_REASON_TORPROTOCOL;
  }

  if (rh.stream_id == 0) {
    switch (rh.command) {
      case RELAY_COMMAND_BEGIN:
      case RELAY_COMMAND_CONNECTED:
      case RELAY_COMMAND_DATA:
      case RELAY_COMMAND_END:
      case RELAY_COMMAND_RESOLVE:
      case RELAY_COMMAND_RESOLVED:
      case RELAY_COMMAND_BEGIN_DIR:
        log_fn(LOG_PROTOCOL_WARN, LD_PROTOCOL, "Relay command %d with zero "
               "stream_id. Dropping.", (int)rh.command);
        return 0;
      default:
        ;
    }
  }

  /* either conn is NULL, in which case we've got a control cell, or else
   * conn points to the recognized stream. */

  if (conn && !connection_state_is_open(TO_CONN(conn))) {
    if (conn->base_.type == CONN_TYPE_EXIT &&
        (conn->base_.state == EXIT_CONN_STATE_CONNECTING ||
         conn->base_.state == EXIT_CONN_STATE_RESOLVING) &&
        rh.command == RELAY_COMMAND_DATA) {
      /* Allow DATA cells to be delivered to an exit node in state
       * EXIT_CONN_STATE_CONNECTING or EXIT_CONN_STATE_RESOLVING.
       * This speeds up HTTP, for example. */
      optimistic_data = 1;
    } else {
      return connection_edge_process_relay_cell_not_open(
               &rh, cell, circ, conn, layer_hint);
    }
  }

  switch (rh.command) {
    case RELAY_COMMAND_DROP:
//      log_info(domain,"Got a relay-level padding cell. Dropping.");
      return 0;
    case RELAY_COMMAND_BEGIN:
    case RELAY_COMMAND_BEGIN_DIR:
      if (layer_hint &&
          circ->purpose != CIRCUIT_PURPOSE_S_REND_JOINED) {
        log_fn(LOG_PROTOCOL_WARN, LD_APP,
               "Relay begin request unsupported at AP. Dropping.");
        return 0;
      }
      if (circ->purpose == CIRCUIT_PURPOSE_S_REND_JOINED &&
          layer_hint != TO_ORIGIN_CIRCUIT(circ)->cpath->prev) {
        log_fn(LOG_PROTOCOL_WARN, LD_APP,
               "Relay begin request to Hidden Service "
               "from intermediary node. Dropping.");
        return 0;
      }
      if (conn) {
        log_fn(LOG_PROTOCOL_WARN, domain,
               "Begin cell for known stream. Dropping.");
        return 0;
      }
      if (rh.command == RELAY_COMMAND_BEGIN_DIR) {
        /* Assign this circuit and its app-ward OR connection a unique ID,
         * so that we can measure download times. The local edge and dir
         * connection will be assigned the same ID when they are created
         * and linked. */
        static uint64_t next_id = 0;
        circ->dirreq_id = ++next_id;
        TO_OR_CIRCUIT(circ)->p_chan->dirreq_id = circ->dirreq_id;
      }

      return connection_exit_begin_conn(cell, circ);
    case RELAY_COMMAND_DATA:
      ++stats_n_data_cells_received;
      if (( layer_hint && --layer_hint->deliver_window < 0) ||
          (!layer_hint && --circ->deliver_window < 0)) {
        log_fn(LOG_PROTOCOL_WARN, LD_PROTOCOL,
               "(relay data) circ deliver_window below 0. Killing.");
        if (conn) {
          /* XXXX Do we actually need to do this?  Will killing the circuit
           * not send an END and mark the stream for close as appropriate? */
          connection_edge_end(conn, END_STREAM_REASON_TORPROTOCOL);
          connection_mark_for_close(TO_CONN(conn));
        }
        return -END_CIRC_REASON_TORPROTOCOL;
      }
      log_debug(domain,"circ deliver_window now %d.", layer_hint ?
                layer_hint->deliver_window : circ->deliver_window);

      circuit_consider_sending_sendme(circ, layer_hint);

      if (!conn) {
        log_info(domain,"data cell dropped, unknown stream (streamid %d).",
                 rh.stream_id);
        return 0;
      }

      if (--conn->deliver_window < 0) { /* is it below 0 after decrement? */
        log_fn(LOG_PROTOCOL_WARN, LD_PROTOCOL,
               "(relay data) conn deliver_window below 0. Killing.");
        return -END_CIRC_REASON_TORPROTOCOL;
      }

      stats_n_data_bytes_received += rh.length;
      connection_write_to_buf((char*)(cell->payload + RELAY_HEADER_SIZE),
                              rh.length, TO_CONN(conn));

      if (!optimistic_data) {
        /* Only send a SENDME if we're not getting optimistic data; otherwise
         * a SENDME could arrive before the CONNECTED.
         */
        connection_edge_consider_sending_sendme(conn);
      }

      return 0;
    case RELAY_COMMAND_END:
      reason = rh.length > 0 ?
        get_uint8(cell->payload+RELAY_HEADER_SIZE) : END_STREAM_REASON_MISC;
      if (!conn) {
        log_info(domain,"end cell (%s) dropped, unknown stream.",
                 stream_end_reason_to_string(reason));
        return 0;
      }
/* XXX add to this log_fn the exit node's nickname? */
      log_info(domain,TOR_SOCKET_T_FORMAT": end cell (%s) for stream %d. "
               "Removing stream.",
               conn->base_.s,
               stream_end_reason_to_string(reason),
               conn->stream_id);
      if (conn->base_.type == CONN_TYPE_AP) {
        entry_connection_t *entry_conn = EDGE_TO_ENTRY_CONN(conn);
        if (entry_conn->socks_request &&
            !entry_conn->socks_request->has_finished)
          log_warn(LD_BUG,
                   "open stream hasn't sent socks answer yet? Closing.");
      }
      /* We just *got* an end; no reason to send one. */
      conn->edge_has_sent_end = 1;
      if (!conn->end_reason)
        conn->end_reason = reason | END_STREAM_REASON_FLAG_REMOTE;
      if (!conn->base_.marked_for_close) {
        /* only mark it if not already marked. it's possible to
         * get the 'end' right around when the client hangs up on us. */
        connection_mark_and_flush(TO_CONN(conn));
      }
      return 0;
    case RELAY_COMMAND_EXTEND:
    case RELAY_COMMAND_EXTEND2: {
      static uint64_t total_n_extend=0, total_nonearly=0;
      total_n_extend++;
      if (rh.stream_id) {
        log_fn(LOG_PROTOCOL_WARN, domain,
               "'extend' cell received for non-zero stream. Dropping.");
        return 0;
      }
      if (cell->command != CELL_RELAY_EARLY &&
          !networkstatus_get_param(NULL,"AllowNonearlyExtend",0,0,1)) {
#define EARLY_WARNING_INTERVAL 3600
        static ratelim_t early_warning_limit =
          RATELIM_INIT(EARLY_WARNING_INTERVAL);
        char *m;
        if (cell->command == CELL_RELAY) {
          ++total_nonearly;
          if ((m = rate_limit_log(&early_warning_limit, approx_time()))) {
            double percentage = ((double)total_nonearly)/total_n_extend;
            percentage *= 100;
            log_fn(LOG_PROTOCOL_WARN, domain, "EXTEND cell received, "
                   "but not via RELAY_EARLY. Dropping.%s", m);
            log_fn(LOG_PROTOCOL_WARN, domain, "  (We have dropped %.02f%% of "
                   "all EXTEND cells for this reason)", percentage);
            tor_free(m);
          }
        } else {
          log_fn(LOG_WARN, domain,
                 "EXTEND cell received, in a cell with type %d! Dropping.",
                 cell->command);
        }
        return 0;
      }
      return circuit_extend(cell, circ);
    }
    case RELAY_COMMAND_EXTENDED:
    case RELAY_COMMAND_EXTENDED2:
      if (!layer_hint) {
        log_fn(LOG_PROTOCOL_WARN, LD_PROTOCOL,
               "'extended' unsupported at non-origin. Dropping.");
        return 0;
      }
      log_debug(domain,"Got an extended cell! Yay.");
      {
        extended_cell_t extended_cell;
        if (extended_cell_parse(&extended_cell, rh.command,
                        (const uint8_t*)cell->payload+RELAY_HEADER_SIZE,
                        rh.length)<0) {
          log_warn(LD_PROTOCOL,
                   "Can't parse EXTENDED cell; killing circuit.");
          return -END_CIRC_REASON_TORPROTOCOL;
        }
        if ((reason = circuit_finish_handshake(TO_ORIGIN_CIRCUIT(circ),
                                         &extended_cell.created_cell)) < 0) {
          log_warn(domain,"circuit_finish_handshake failed.");
          return reason;
        }
      }
      if ((reason=circuit_send_next_onion_skin(TO_ORIGIN_CIRCUIT(circ)))<0) {
        log_info(domain,"circuit_send_next_onion_skin() failed.");
        return reason;
      }
      return 0;
    case RELAY_COMMAND_TRUNCATE:
      if (layer_hint) {
        log_fn(LOG_PROTOCOL_WARN, LD_APP,
               "'truncate' unsupported at origin. Dropping.");
        return 0;
      }
      if (circ->n_hop) {
        if (circ->n_chan)
          log_warn(LD_BUG, "n_chan and n_hop set on the same circuit!");
        extend_info_free(circ->n_hop);
        circ->n_hop = NULL;
        tor_free(circ->n_chan_create_cell);
        circuit_set_state(circ, CIRCUIT_STATE_OPEN);
      }
      if (circ->n_chan) {
        uint8_t trunc_reason = get_uint8(cell->payload + RELAY_HEADER_SIZE);
        circuit_clear_cell_queue(circ, circ->n_chan);
        channel_send_destroy(circ->n_circ_id, circ->n_chan,
                             trunc_reason);
        circuit_set_n_circid_chan(circ, 0, NULL);
      }
      log_debug(LD_EXIT, "Processed 'truncate', replying.");
      {
        char payload[1];
        payload[0] = (char)END_CIRC_REASON_REQUESTED;
        relay_send_command_from_edge(0, circ, RELAY_COMMAND_TRUNCATED,
                                     payload, sizeof(payload), NULL);
      }
      return 0;
    case RELAY_COMMAND_TRUNCATED:
      if (!layer_hint) {
        log_fn(LOG_PROTOCOL_WARN, LD_EXIT,
               "'truncated' unsupported at non-origin. Dropping.");
        return 0;
      }
      circuit_truncated(TO_ORIGIN_CIRCUIT(circ), layer_hint,
                        get_uint8(cell->payload + RELAY_HEADER_SIZE));
      return 0;
    case RELAY_COMMAND_CONNECTED:
      if (conn) {
        log_fn(LOG_PROTOCOL_WARN, LD_PROTOCOL,
               "'connected' unsupported while open. Closing circ.");
        return -END_CIRC_REASON_TORPROTOCOL;
      }
      log_info(domain,
               "'connected' received, no conn attached anymore. Ignoring.");
      return 0;
    case RELAY_COMMAND_SENDME:
      if (!rh.stream_id) {
        if (layer_hint) {
          if (layer_hint->package_window + CIRCWINDOW_INCREMENT >
                CIRCWINDOW_START_MAX) {
            static struct ratelim_t exit_warn_ratelim = RATELIM_INIT(600);
            log_fn_ratelim(&exit_warn_ratelim, LOG_WARN, LD_PROTOCOL,
                   "Unexpected sendme cell from exit relay. "
                   "Closing circ.");
            return -END_CIRC_REASON_TORPROTOCOL;
          }
          layer_hint->package_window += CIRCWINDOW_INCREMENT;
          log_debug(LD_APP,"circ-level sendme at origin, packagewindow %d.",
                    layer_hint->package_window);
          circuit_resume_edge_reading(circ, layer_hint);
        } else {
          if (circ->package_window + CIRCWINDOW_INCREMENT >
                CIRCWINDOW_START_MAX) {
            static struct ratelim_t client_warn_ratelim = RATELIM_INIT(600);
            log_fn_ratelim(&client_warn_ratelim, LOG_WARN, LD_PROTOCOL,
                   "Unexpected sendme cell from client. "
                   "Closing circ (window %d).",
                   circ->package_window);
            return -END_CIRC_REASON_TORPROTOCOL;
          }
          circ->package_window += CIRCWINDOW_INCREMENT;
          log_debug(LD_APP,
                    "circ-level sendme at non-origin, packagewindow %d.",
                    circ->package_window);
          circuit_resume_edge_reading(circ, layer_hint);
        }
        return 0;
      }
      if (!conn) {
        log_info(domain,"sendme cell dropped, unknown stream (streamid %d).",
                 rh.stream_id);
        return 0;
      }
      conn->package_window += STREAMWINDOW_INCREMENT;
      log_debug(domain,"stream-level sendme, packagewindow now %d.",
                conn->package_window);
      if (circuit_queue_streams_are_blocked(circ)) {
        /* Still waiting for queue to flush; don't touch conn */
        return 0;
      }
      connection_start_reading(TO_CONN(conn));
      /* handle whatever might still be on the inbuf */
      if (connection_edge_package_raw_inbuf(conn, 1, NULL) < 0) {
        /* (We already sent an end cell if possible) */
        connection_mark_for_close(TO_CONN(conn));
        return 0;
      }
      return 0;
    case RELAY_COMMAND_RESOLVE:
      if (layer_hint) {
        log_fn(LOG_PROTOCOL_WARN, LD_APP,
               "resolve request unsupported at AP; dropping.");
        return 0;
      } else if (conn) {
        log_fn(LOG_PROTOCOL_WARN, domain,
               "resolve request for known stream; dropping.");
        return 0;
      } else if (circ->purpose != CIRCUIT_PURPOSE_OR) {
        log_fn(LOG_PROTOCOL_WARN, domain,
               "resolve request on circ with purpose %d; dropping",
               circ->purpose);
        return 0;
      }
      connection_exit_begin_resolve(cell, TO_OR_CIRCUIT(circ));
      return 0;
    case RELAY_COMMAND_RESOLVED:
      if (conn) {
        log_fn(LOG_PROTOCOL_WARN, domain,
               "'resolved' unsupported while open. Closing circ.");
        return -END_CIRC_REASON_TORPROTOCOL;
      }
      log_info(domain,
               "'resolved' received, no conn attached anymore. Ignoring.");
      return 0;
    case RELAY_COMMAND_ESTABLISH_INTRO:
    case RELAY_COMMAND_ESTABLISH_RENDEZVOUS:
    case RELAY_COMMAND_INTRODUCE1:
    case RELAY_COMMAND_INTRODUCE2:
    case RELAY_COMMAND_INTRODUCE_ACK:
    case RELAY_COMMAND_RENDEZVOUS1:
    case RELAY_COMMAND_RENDEZVOUS2:
    case RELAY_COMMAND_INTRO_ESTABLISHED:
    case RELAY_COMMAND_RENDEZVOUS_ESTABLISHED:
      rend_process_relay_cell(circ, layer_hint,
                              rh.command, rh.length,
                              cell->payload+RELAY_HEADER_SIZE);
      return 0;
  }
  log_fn(LOG_PROTOCOL_WARN, LD_PROTOCOL,
         "Received unknown relay command %d. Perhaps the other side is using "
         "a newer version of Tor? Dropping.",
         rh.command);
  return 0; /* for forward compatibility, don't kill the circuit */
}

/** How many relay_data cells have we built, ever? */
uint64_t stats_n_data_cells_packaged = 0;
/** How many bytes of data have we put in relay_data cells have we built,
 * ever? This would be RELAY_PAYLOAD_SIZE*stats_n_data_cells_packaged if
 * every relay cell we ever sent were completely full of data. */
uint64_t stats_n_data_bytes_packaged = 0;
/** How many relay_data cells have we received, ever? */
uint64_t stats_n_data_cells_received = 0;
/** How many bytes of data have we received relay_data cells, ever? This would
 * be RELAY_PAYLOAD_SIZE*stats_n_data_cells_packaged if every relay cell we
 * ever received were completely full of data. */
uint64_t stats_n_data_bytes_received = 0;

/** If <b>conn</b> has an entire relay payload of bytes on its inbuf (or
 * <b>package_partial</b> is true), and the appropriate package windows aren't
 * empty, grab a cell and send it down the circuit.
 *
 * If *<b>max_cells</b> is given, package no more than max_cells.  Decrement
 * *<b>max_cells</b> by the number of cells packaged.
 *
 * Return -1 (and send a RELAY_COMMAND_END cell if necessary) if conn should
 * be marked for close, else return 0.
 */
int
connection_edge_package_raw_inbuf(edge_connection_t *conn, int package_partial,
                                  int *max_cells)
{
  size_t bytes_to_process, length;
  char payload[CELL_PAYLOAD_SIZE];
  circuit_t *circ;
  const unsigned domain = conn->base_.type == CONN_TYPE_AP ? LD_APP : LD_EXIT;
  int sending_from_optimistic = 0;
  entry_connection_t *entry_conn =
    conn->base_.type == CONN_TYPE_AP ? EDGE_TO_ENTRY_CONN(conn) : NULL;
  const int sending_optimistically =
    entry_conn &&
    conn->base_.type == CONN_TYPE_AP &&
    conn->base_.state != AP_CONN_STATE_OPEN;
  crypt_path_t *cpath_layer = conn->cpath_layer;

  tor_assert(conn);

  if (conn->base_.marked_for_close) {
    log_warn(LD_BUG,
             "called on conn that's already marked for close at %s:%d.",
             conn->base_.marked_for_close_file, conn->base_.marked_for_close);
    return 0;
  }

  if (max_cells && *max_cells <= 0)
    return 0;

 repeat_connection_edge_package_raw_inbuf:

  circ = circuit_get_by_edge_conn(conn);
  if (!circ) {
    log_info(domain,"conn has no circuit! Closing.");
    conn->end_reason = END_STREAM_REASON_CANT_ATTACH;
    return -1;
  }

  if (circuit_consider_stop_edge_reading(circ, cpath_layer))
    return 0;

  if (conn->package_window <= 0) {
    log_info(domain,"called with package_window %d. Skipping.",
             conn->package_window);
    connection_stop_reading(TO_CONN(conn));
    return 0;
  }

  sending_from_optimistic = entry_conn &&
    entry_conn->sending_optimistic_data != NULL;

  if (PREDICT_UNLIKELY(sending_from_optimistic)) {
    bytes_to_process = generic_buffer_len(entry_conn->sending_optimistic_data);
    if (PREDICT_UNLIKELY(!bytes_to_process)) {
      log_warn(LD_BUG, "sending_optimistic_data was non-NULL but empty");
      bytes_to_process = connection_get_inbuf_len(TO_CONN(conn));
      sending_from_optimistic = 0;
    }
  } else {
    bytes_to_process = connection_get_inbuf_len(TO_CONN(conn));
  }

  if (!bytes_to_process)
    return 0;

  if (!package_partial && bytes_to_process < RELAY_PAYLOAD_SIZE)
    return 0;

  if (bytes_to_process > RELAY_PAYLOAD_SIZE) {
    length = RELAY_PAYLOAD_SIZE;
  } else {
    length = bytes_to_process;
  }
  stats_n_data_bytes_packaged += length;
  stats_n_data_cells_packaged += 1;

  if (PREDICT_UNLIKELY(sending_from_optimistic)) {
    /* XXXX We could be more efficient here by sometimes packing
     * previously-sent optimistic data in the same cell with data
     * from the inbuf. */
    generic_buffer_get(entry_conn->sending_optimistic_data, payload, length);
    if (!generic_buffer_len(entry_conn->sending_optimistic_data)) {
        generic_buffer_free(entry_conn->sending_optimistic_data);
        entry_conn->sending_optimistic_data = NULL;
    }
  } else {
    connection_fetch_from_buf(payload, length, TO_CONN(conn));
  }

  log_debug(domain,TOR_SOCKET_T_FORMAT": Packaging %d bytes (%d waiting).",
            conn->base_.s,
            (int)length, (int)connection_get_inbuf_len(TO_CONN(conn)));

  if (sending_optimistically && !sending_from_optimistic) {
    /* This is new optimistic data; remember it in case we need to detach and
       retry */
    if (!entry_conn->pending_optimistic_data)
      entry_conn->pending_optimistic_data = generic_buffer_new();
    generic_buffer_add(entry_conn->pending_optimistic_data, payload, length);
  }

  if (connection_edge_send_command(conn, RELAY_COMMAND_DATA,
                                   payload, length) < 0 )
    /* circuit got marked for close, don't continue, don't need to mark conn */
    return 0;

  if (!cpath_layer) { /* non-rendezvous exit */
    tor_assert(circ->package_window > 0);
    circ->package_window--;
  } else { /* we're an AP, or an exit on a rendezvous circ */
    tor_assert(cpath_layer->package_window > 0);
    cpath_layer->package_window--;
  }

  if (--conn->package_window <= 0) { /* is it 0 after decrement? */
    connection_stop_reading(TO_CONN(conn));
    log_debug(domain,"conn->package_window reached 0.");
    circuit_consider_stop_edge_reading(circ, cpath_layer);
    return 0; /* don't process the inbuf any more */
  }
  log_debug(domain,"conn->package_window is now %d",conn->package_window);

  if (max_cells) {
    *max_cells -= 1;
    if (*max_cells <= 0)
      return 0;
  }

  /* handle more if there's more, or return 0 if there isn't */
  goto repeat_connection_edge_package_raw_inbuf;
}

/** Called when we've just received a relay data cell, when
 * we've just finished flushing all bytes to stream <b>conn</b>,
 * or when we've flushed *some* bytes to the stream <b>conn</b>.
 *
 * If conn->outbuf is not too full, and our deliver window is
 * low, send back a suitable number of stream-level sendme cells.
 */
void
connection_edge_consider_sending_sendme(edge_connection_t *conn)
{
  circuit_t *circ;

  if (connection_outbuf_too_full(TO_CONN(conn)))
    return;

  circ = circuit_get_by_edge_conn(conn);
  if (!circ) {
    /* this can legitimately happen if the destroy has already
     * arrived and torn down the circuit */
    log_info(LD_APP,"No circuit associated with conn. Skipping.");
    return;
  }

  while (conn->deliver_window <= STREAMWINDOW_START - STREAMWINDOW_INCREMENT) {
    log_debug(conn->base_.type == CONN_TYPE_AP ?LD_APP:LD_EXIT,
              "Outbuf %d, Queuing stream sendme.",
              (int)conn->base_.outbuf_flushlen);
    conn->deliver_window += STREAMWINDOW_INCREMENT;
    if (connection_edge_send_command(conn, RELAY_COMMAND_SENDME,
                                     NULL, 0) < 0) {
      log_warn(LD_APP,"connection_edge_send_command failed. Skipping.");
      return; /* the circuit's closed, don't continue */
    }
  }
}

/** The circuit <b>circ</b> has received a circuit-level sendme
 * (on hop <b>layer_hint</b>, if we're the OP). Go through all the
 * attached streams and let them resume reading and packaging, if
 * their stream windows allow it.
 */
static void
circuit_resume_edge_reading(circuit_t *circ, crypt_path_t *layer_hint)
{
  if (circuit_queue_streams_are_blocked(circ)) {
    log_debug(layer_hint?LD_APP:LD_EXIT,"Too big queue, no resuming");
    return;
  }
  log_debug(layer_hint?LD_APP:LD_EXIT,"resuming");

  if (CIRCUIT_IS_ORIGIN(circ))
    circuit_resume_edge_reading_helper(TO_ORIGIN_CIRCUIT(circ)->p_streams,
                                       circ, layer_hint);
  else
    circuit_resume_edge_reading_helper(TO_OR_CIRCUIT(circ)->n_streams,
                                       circ, layer_hint);
}

void
stream_choice_seed_weak_rng(void)
{
  crypto_seed_weak_rng(&stream_choice_rng);
}

/** A helper function for circuit_resume_edge_reading() above.
 * The arguments are the same, except that <b>conn</b> is the head
 * of a linked list of edge streams that should each be considered.
 */
static int
circuit_resume_edge_reading_helper(edge_connection_t *first_conn,
                                   circuit_t *circ,
                                   crypt_path_t *layer_hint)
{
  edge_connection_t *conn;
  int n_packaging_streams, n_streams_left;
  int packaged_this_round;
  int cells_on_queue;
  int cells_per_conn;
  edge_connection_t *chosen_stream = NULL;
  int max_to_package;

  if (first_conn == NULL) {
    /* Don't bother to try to do the rest of this if there are no connections
     * to resume. */
    return 0;
  }

  /* How many cells do we have space for?  It will be the minimum of
   * the number needed to exhaust the package window, and the minimum
   * needed to fill the cell queue. */
  max_to_package = circ->package_window;
  if (CIRCUIT_IS_ORIGIN(circ)) {
    cells_on_queue = circ->n_chan_cells.n;
  } else {
    or_circuit_t *or_circ = TO_OR_CIRCUIT(circ);
    cells_on_queue = or_circ->p_chan_cells.n;
  }
  if (CELL_QUEUE_HIGHWATER_SIZE - cells_on_queue < max_to_package)
    max_to_package = CELL_QUEUE_HIGHWATER_SIZE - cells_on_queue;

  /* Once we used to start listening on the streams in the order they
   * appeared in the linked list.  That leads to starvation on the
   * streams that appeared later on the list, since the first streams
   * would always get to read first.  Instead, we just pick a random
   * stream on the list, and enable reading for streams starting at that
   * point (and wrapping around as if the list were circular).  It would
   * probably be better to actually remember which streams we've
   * serviced in the past, but this is simple and effective. */

  /* Select a stream uniformly at random from the linked list.  We
   * don't need cryptographic randomness here. */
  {
    int num_streams = 0;
    for (conn = first_conn; conn; conn = conn->next_stream) {
      num_streams++;
      if (tor_weak_random_one_in_n(&stream_choice_rng, num_streams)) {
        chosen_stream = conn;
      }
      /* Invariant: chosen_stream has been chosen uniformly at random from
       * among the first num_streams streams on first_conn.
       *
       * (Note that we iterate over every stream on the circuit, so that after
       * we've considered the first stream, we've chosen it with P=1; and
       * after we consider the second stream, we've switched to it with P=1/2
       * and stayed with the first stream with P=1/2; and after we've
       * considered the third stream, we've switched to it with P=1/3 and
       * remained with one of the first two streams with P=(2/3), giving each
       * one P=(1/2)(2/3) )=(1/3).) */
    }
  }

  /* Count how many non-marked streams there are that have anything on
   * their inbuf, and enable reading on all of the connections. */
  n_packaging_streams = 0;
  /* Activate reading starting from the chosen stream */
  for (conn=chosen_stream; conn; conn = conn->next_stream) {
    /* Start reading for the streams starting from here */
    if (conn->base_.marked_for_close || conn->package_window <= 0)
      continue;
    if (!layer_hint || conn->cpath_layer == layer_hint) {
      connection_start_reading(TO_CONN(conn));

      if (connection_get_inbuf_len(TO_CONN(conn)) > 0)
        ++n_packaging_streams;
    }
  }
  /* Go back and do the ones we skipped, circular-style */
  for (conn = first_conn; conn != chosen_stream; conn = conn->next_stream) {
    if (conn->base_.marked_for_close || conn->package_window <= 0)
      continue;
    if (!layer_hint || conn->cpath_layer == layer_hint) {
      connection_start_reading(TO_CONN(conn));

      if (connection_get_inbuf_len(TO_CONN(conn)) > 0)
        ++n_packaging_streams;
    }
  }

  if (n_packaging_streams == 0) /* avoid divide-by-zero */
    return 0;

 again:

  cells_per_conn = CEIL_DIV(max_to_package, n_packaging_streams);

  packaged_this_round = 0;
  n_streams_left = 0;

  /* Iterate over all connections.  Package up to cells_per_conn cells on
   * each.  Update packaged_this_round with the total number of cells
   * packaged, and n_streams_left with the number that still have data to
   * package.
   */
  for (conn=first_conn; conn; conn=conn->next_stream) {
    if (conn->base_.marked_for_close || conn->package_window <= 0)
      continue;
    if (!layer_hint || conn->cpath_layer == layer_hint) {
      int n = cells_per_conn, r;
      /* handle whatever might still be on the inbuf */
      r = connection_edge_package_raw_inbuf(conn, 1, &n);

      /* Note how many we packaged */
      packaged_this_round += (cells_per_conn-n);

      if (r<0) {
        /* Problem while packaging. (We already sent an end cell if
         * possible) */
        connection_mark_for_close(TO_CONN(conn));
        continue;
      }

      /* If there's still data to read, we'll be coming back to this stream. */
      if (connection_get_inbuf_len(TO_CONN(conn)))
          ++n_streams_left;

      /* If the circuit won't accept any more data, return without looking
       * at any more of the streams. Any connections that should be stopped
       * have already been stopped by connection_edge_package_raw_inbuf. */
      if (circuit_consider_stop_edge_reading(circ, layer_hint))
        return -1;
      /* XXXX should we also stop immediately if we fill up the cell queue?
       * Probably. */
    }
  }

  /* If we made progress, and we are willing to package more, and there are
   * any streams left that want to package stuff... try again!
   */
  if (packaged_this_round && packaged_this_round < max_to_package &&
      n_streams_left) {
    max_to_package -= packaged_this_round;
    n_packaging_streams = n_streams_left;
    goto again;
  }

  return 0;
}

/** Check if the package window for <b>circ</b> is empty (at
 * hop <b>layer_hint</b> if it's defined).
 *
 * If yes, tell edge streams to stop reading and return 1.
 * Else return 0.
 */
static int
circuit_consider_stop_edge_reading(circuit_t *circ, crypt_path_t *layer_hint)
{
  edge_connection_t *conn = NULL;
  unsigned domain = layer_hint ? LD_APP : LD_EXIT;

  if (!layer_hint) {
    or_circuit_t *or_circ = TO_OR_CIRCUIT(circ);
    log_debug(domain,"considering circ->package_window %d",
              circ->package_window);
    if (circ->package_window <= 0) {
      log_debug(domain,"yes, not-at-origin. stopped.");
      for (conn = or_circ->n_streams; conn; conn=conn->next_stream)
        connection_stop_reading(TO_CONN(conn));
      return 1;
    }
    return 0;
  }
  /* else, layer hint is defined, use it */
  log_debug(domain,"considering layer_hint->package_window %d",
            layer_hint->package_window);
  if (layer_hint->package_window <= 0) {
    log_debug(domain,"yes, at-origin. stopped.");
    for (conn = TO_ORIGIN_CIRCUIT(circ)->p_streams; conn;
         conn=conn->next_stream) {
      if (conn->cpath_layer == layer_hint)
        connection_stop_reading(TO_CONN(conn));
    }
    return 1;
  }
  return 0;
}

/** Check if the deliver_window for circuit <b>circ</b> (at hop
 * <b>layer_hint</b> if it's defined) is low enough that we should
 * send a circuit-level sendme back down the circuit. If so, send
 * enough sendmes that the window would be overfull if we sent any
 * more.
 */
static void
circuit_consider_sending_sendme(circuit_t *circ, crypt_path_t *layer_hint)
{
//  log_fn(LOG_INFO,"Considering: layer_hint is %s",
//         layer_hint ? "defined" : "null");
  while ((layer_hint ? layer_hint->deliver_window : circ->deliver_window) <=
          CIRCWINDOW_START - CIRCWINDOW_INCREMENT) {
    log_debug(LD_CIRC,"Queuing circuit sendme.");
    if (layer_hint)
      layer_hint->deliver_window += CIRCWINDOW_INCREMENT;
    else
      circ->deliver_window += CIRCWINDOW_INCREMENT;
    if (relay_send_command_from_edge(0, circ, RELAY_COMMAND_SENDME,
                                     NULL, 0, layer_hint) < 0) {
      log_warn(LD_CIRC,
               "relay_send_command_from_edge failed. Circuit's closed.");
      return; /* the circuit's closed, don't continue */
    }
  }
}

#ifdef ACTIVE_CIRCUITS_PARANOIA
#define assert_cmux_ok_paranoid(chan) \
     assert_circuit_mux_okay(chan)
#else
#define assert_cmux_ok_paranoid(chan)
#endif

/** The total number of cells we have allocated from the memory pool. */
static size_t total_cells_allocated = 0;

/** A memory pool to allocate packed_cell_t objects. */
static mp_pool_t *cell_pool = NULL;

/** Memory pool to allocate insertion_time_elem_t objects used for cell
 * statistics. */
static mp_pool_t *it_pool = NULL;

/** Allocate structures to hold cells. */
void
init_cell_pool(void)
{
  tor_assert(!cell_pool);
  cell_pool = mp_pool_new(sizeof(packed_cell_t), 128*1024);
}

/** Free all storage used to hold cells (and insertion times if we measure
 * cell statistics). */
void
free_cell_pool(void)
{
  /* Maybe we haven't called init_cell_pool yet; need to check for it. */
  if (cell_pool) {
    mp_pool_destroy(cell_pool);
    cell_pool = NULL;
  }
  if (it_pool) {
    mp_pool_destroy(it_pool);
    it_pool = NULL;
  }
}

/** Free excess storage in cell pool. */
void
clean_cell_pool(void)
{
  tor_assert(cell_pool);
  mp_pool_clean(cell_pool, 0, 1);
}

/** Release storage held by <b>cell</b>. */
static INLINE void
packed_cell_free_unchecked(packed_cell_t *cell)
{
  --total_cells_allocated;
  mp_pool_release(cell);
}

/** Allocate and return a new packed_cell_t. */
STATIC packed_cell_t *
packed_cell_new(void)
{
  ++total_cells_allocated;
  return mp_pool_get(cell_pool);
}

/** Return a packed cell used outside by channel_t lower layer */
void
packed_cell_free(packed_cell_t *cell)
{
  if (!cell)
    return;
  packed_cell_free_unchecked(cell);
}

/** Log current statistics for cell pool allocation at log level
 * <b>severity</b>. */
void
dump_cell_pool_usage(int severity)
{
  circuit_t *c;
  int n_circs = 0;
  int n_cells = 0;
  TOR_LIST_FOREACH(c, circuit_get_global_list(), head) {
    n_cells += c->n_chan_cells.n;
    if (!CIRCUIT_IS_ORIGIN(c))
      n_cells += TO_OR_CIRCUIT(c)->p_chan_cells.n;
    ++n_circs;
  }
  tor_log(severity, LD_MM,
          "%d cells allocated on %d circuits. %d cells leaked.",
          n_cells, n_circs, (int)total_cells_allocated - n_cells);
  mp_pool_log_status(cell_pool, severity);
}

/** Allocate a new copy of packed <b>cell</b>. */
static INLINE packed_cell_t *
packed_cell_copy(const cell_t *cell, int wide_circ_ids)
{
  packed_cell_t *c = packed_cell_new();
  cell_pack(c, cell, wide_circ_ids);
  return c;
}

/** Append <b>cell</b> to the end of <b>queue</b>. */
void
cell_queue_append(cell_queue_t *queue, packed_cell_t *cell)
{
  TOR_SIMPLEQ_INSERT_TAIL(&queue->head, cell, next);
  ++queue->n;
}

/** Append a newly allocated copy of <b>cell</b> to the end of <b>queue</b> */
void
cell_queue_append_packed_copy(cell_queue_t *queue, const cell_t *cell,
                              int wide_circ_ids, int use_stats)
{
  packed_cell_t *copy = packed_cell_copy(cell, wide_circ_ids);
  /* Remember the time when this cell was put in the queue. */
  if (get_options()->CellStatistics && use_stats) {
    struct timeval now;
    uint32_t added;
    insertion_time_queue_t *it_queue = queue->insertion_times;
    if (!it_pool)
      it_pool = mp_pool_new(sizeof(insertion_time_elem_t), 1024);
    tor_gettimeofday_cached(&now);
#define SECONDS_IN_A_DAY 86400L
    added = (uint32_t)(((now.tv_sec % SECONDS_IN_A_DAY) * 100L)
            + ((uint32_t)now.tv_usec / (uint32_t)10000L));
    if (!it_queue) {
      it_queue = tor_malloc_zero(sizeof(insertion_time_queue_t));
      queue->insertion_times = it_queue;
    }
    if (it_queue->last && it_queue->last->insertion_time == added) {
      it_queue->last->counter++;
    } else {
      insertion_time_elem_t *elem = mp_pool_get(it_pool);
      elem->next = NULL;
      elem->insertion_time = added;
      elem->counter = 1;
      if (it_queue->last) {
        it_queue->last->next = elem;
        it_queue->last = elem;
      } else {
        it_queue->first = it_queue->last = elem;
      }
    }
  }
  cell_queue_append(queue, copy);
}

/** Initialize <b>queue</b> as an empty cell queue. */
void
cell_queue_init(cell_queue_t *queue)
{
  memset(queue, 0, sizeof(cell_queue_t));
  TOR_SIMPLEQ_INIT(&queue->head);
}

/** Remove and free every cell in <b>queue</b>. */
void
cell_queue_clear(cell_queue_t *queue)
{
  packed_cell_t *cell;
  while ((cell = TOR_SIMPLEQ_FIRST(&queue->head))) {
    TOR_SIMPLEQ_REMOVE_HEAD(&queue->head, next);
    packed_cell_free_unchecked(cell);
  }
  TOR_SIMPLEQ_INIT(&queue->head);
  queue->n = 0;
  if (queue->insertion_times) {
    while (queue->insertion_times->first) {
      insertion_time_elem_t *elem = queue->insertion_times->first;
      queue->insertion_times->first = elem->next;
      mp_pool_release(elem);
    }
    tor_free(queue->insertion_times);
  }
}

/** Extract and return the cell at the head of <b>queue</b>; return NULL if
 * <b>queue</b> is empty. */
STATIC packed_cell_t *
cell_queue_pop(cell_queue_t *queue)
{
  packed_cell_t *cell = TOR_SIMPLEQ_FIRST(&queue->head);
  if (!cell)
    return NULL;
  TOR_SIMPLEQ_REMOVE_HEAD(&queue->head, next);
  --queue->n;
  return cell;
}

/** Return the total number of bytes used for each packed_cell in a queue.
 * Approximate. */
size_t
packed_cell_mem_cost(void)
{
  return sizeof(packed_cell_t) + MP_POOL_ITEM_OVERHEAD +
    get_options()->CellStatistics ?
    (sizeof(insertion_time_elem_t)+MP_POOL_ITEM_OVERHEAD) : 0;
}

/** Check whether we've got too much space used for cells.  If so,
 * call the OOM handler and return 1.  Otherwise, return 0. */
static int
cell_queues_check_size(void)
{
  size_t alloc = total_cells_allocated * packed_cell_mem_cost();
  if (alloc >= get_options()->MaxMemInCellQueues) {
    circuits_handle_oom(alloc);
    return 1;
  }
  return 0;
}

/**
 * Update the number of cells available on the circuit's n_chan or p_chan's
 * circuit mux.
 */
void
update_circuit_on_cmux_(circuit_t *circ, cell_direction_t direction,
                        const char *file, int lineno)
{
  channel_t *chan = NULL;
  or_circuit_t *or_circ = NULL;
  circuitmux_t *cmux = NULL;

  tor_assert(circ);

  /* Okay, get the channel */
  if (direction == CELL_DIRECTION_OUT) {
    chan = circ->n_chan;
  } else {
    or_circ = TO_OR_CIRCUIT(circ);
    chan = or_circ->p_chan;
  }

  tor_assert(chan);
  tor_assert(chan->cmux);

  /* Now get the cmux */
  cmux = chan->cmux;

  /* Cmux sanity check */
  if (! circuitmux_is_circuit_attached(cmux, circ)) {
    log_warn(LD_BUG, "called on non-attachd circuit from %s:%d",
             file, lineno);
    return;
  }
  tor_assert(circuitmux_attached_circuit_direction(cmux, circ) == direction);

  assert_cmux_ok_paranoid(chan);

  /* Update the number of cells we have for the circuit mux */
  if (direction == CELL_DIRECTION_OUT) {
    circuitmux_set_num_cells(cmux, circ, circ->n_chan_cells.n);
  } else {
    circuitmux_set_num_cells(cmux, circ, or_circ->p_chan_cells.n);
  }

  assert_cmux_ok_paranoid(chan);
}

/** Remove all circuits from the cmux on <b>chan</b>. */
void
channel_unlink_all_circuits(channel_t *chan)
{
  tor_assert(chan);
  tor_assert(chan->cmux);

  circuitmux_detach_all_circuits(chan->cmux);
  chan->num_n_circuits = 0;
  chan->num_p_circuits = 0;
}

/** Block (if <b>block</b> is true) or unblock (if <b>block</b> is false)
 * every edge connection that is using <b>circ</b> to write to <b>chan</b>,
 * and start or stop reading as appropriate.
 *
 * If <b>stream_id</b> is nonzero, block only the edge connection whose
 * stream_id matches it.
 *
 * Returns the number of streams whose status we changed.
 */
static int
set_streams_blocked_on_circ(circuit_t *circ, channel_t *chan,
                            int block, streamid_t stream_id)
{
  edge_connection_t *edge = NULL;
  int n = 0;
  if (circ->n_chan == chan) {
    circ->streams_blocked_on_n_chan = block;
    if (CIRCUIT_IS_ORIGIN(circ))
      edge = TO_ORIGIN_CIRCUIT(circ)->p_streams;
  } else {
    circ->streams_blocked_on_p_chan = block;
    tor_assert(!CIRCUIT_IS_ORIGIN(circ));
    edge = TO_OR_CIRCUIT(circ)->n_streams;
  }

  for (; edge; edge = edge->next_stream) {
    connection_t *conn = TO_CONN(edge);
    if (stream_id && edge->stream_id != stream_id)
      continue;

    if (edge->edge_blocked_on_circ != block) {
      ++n;
      edge->edge_blocked_on_circ = block;
    }

    if (!conn->read_event && !HAS_BUFFEREVENT(conn)) {
      /* This connection is a placeholder for something; probably a DNS
       * request.  It can't actually stop or start reading.*/
      continue;
    }

    if (block) {
      if (connection_is_reading(conn))
        connection_stop_reading(conn);
    } else {
      /* Is this right? */
      if (!connection_is_reading(conn))
        connection_start_reading(conn);
    }
  }

  return n;
}

/** Pull as many cells as possible (but no more than <b>max</b>) from the
 * queue of the first active circuit on <b>chan</b>, and write them to
 * <b>chan</b>-&gt;outbuf.  Return the number of cells written.  Advance
 * the active circuit pointer to the next active circuit in the ring. */
int
channel_flush_from_first_active_circuit(channel_t *chan, int max)
{
  circuitmux_t *cmux = NULL;
  int n_flushed = 0;
  cell_queue_t *queue, *destroy_queue=NULL;
  circuit_t *circ;
  or_circuit_t *or_circ;
  int streams_blocked;
  packed_cell_t *cell;

  /* Get the cmux */
  tor_assert(chan);
  tor_assert(chan->cmux);
  cmux = chan->cmux;

  /* Main loop: pick a circuit, send a cell, update the cmux */
  while (n_flushed < max) {
    circ = circuitmux_get_first_active_circuit(cmux, &destroy_queue);
    if (destroy_queue) {
      /* this code is duplicated from some of the logic below. Ugly! XXXX */
      tor_assert(destroy_queue->n > 0);
      cell = cell_queue_pop(destroy_queue);
      channel_write_packed_cell(chan, cell);
      /* Update the cmux destroy counter */
      circuitmux_notify_xmit_destroy(cmux);
      cell = NULL;
      ++n_flushed;
      continue;
    }
    /* If it returns NULL, no cells left to send */
    if (!circ) break;
    assert_cmux_ok_paranoid(chan);

    if (circ->n_chan == chan) {
      queue = &circ->n_chan_cells;
      streams_blocked = circ->streams_blocked_on_n_chan;
    } else {
      or_circ = TO_OR_CIRCUIT(circ);
      tor_assert(or_circ->p_chan == chan);
      queue = &TO_OR_CIRCUIT(circ)->p_chan_cells;
      streams_blocked = circ->streams_blocked_on_p_chan;
    }

    /* Circuitmux told us this was active, so it should have cells */
    tor_assert(queue->n > 0);

    /*
     * Get just one cell here; once we've sent it, that can change the circuit
     * selection, so we have to loop around for another even if this circuit
     * has more than one.
     */
    cell = cell_queue_pop(queue);

    /* Calculate the exact time that this cell has spent in the queue. */
    if (get_options()->CellStatistics && !CIRCUIT_IS_ORIGIN(circ)) {
      struct timeval tvnow;
      uint32_t flushed;
      uint32_t cell_waiting_time;
      insertion_time_queue_t *it_queue = queue->insertion_times;
      tor_gettimeofday_cached(&tvnow);
      flushed = (uint32_t)((tvnow.tv_sec % SECONDS_IN_A_DAY) * 100L +
                 (uint32_t)tvnow.tv_usec / (uint32_t)10000L);
      if (!it_queue || !it_queue->first) {
        log_info(LD_GENERAL, "Cannot determine insertion time of cell. "
                             "Looks like the CellStatistics option was "
                             "recently enabled.");
      } else {
        insertion_time_elem_t *elem = it_queue->first;
        or_circ = TO_OR_CIRCUIT(circ);
        cell_waiting_time =
            (uint32_t)((flushed * 10L + SECONDS_IN_A_DAY * 1000L -
                        elem->insertion_time * 10L) %
                       (SECONDS_IN_A_DAY * 1000L));
#undef SECONDS_IN_A_DAY
        elem->counter--;
        if (elem->counter < 1) {
          it_queue->first = elem->next;
          if (elem == it_queue->last)
            it_queue->last = NULL;
          mp_pool_release(elem);
        }
        or_circ->total_cell_waiting_time += cell_waiting_time;
        or_circ->processed_cells++;
      }
    }

    /* If we just flushed our queue and this circuit is used for a
     * tunneled directory request, possibly advance its state. */
    if (queue->n == 0 && chan->dirreq_id)
      geoip_change_dirreq_state(chan->dirreq_id,
                                DIRREQ_TUNNELED,
                                DIRREQ_CIRC_QUEUE_FLUSHED);

    /* Now send the cell */
    channel_write_packed_cell(chan, cell);
    cell = NULL;

    /*
     * Don't packed_cell_free_unchecked(cell) here because the channel will
     * do so when it gets out of the channel queue (probably already did, in
     * which case that was an immediate double-free bug).
     */

    /* Update the counter */
    ++n_flushed;

    /*
     * Now update the cmux; tell it we've just sent a cell, and how many
     * we have left.
     */
    circuitmux_notify_xmit_cells(cmux, circ, 1);
    circuitmux_set_num_cells(cmux, circ, queue->n);
    if (queue->n == 0)
      log_debug(LD_GENERAL, "Made a circuit inactive.");

    /* Is the cell queue low enough to unblock all the streams that are waiting
     * to write to this circuit? */
    if (streams_blocked && queue->n <= CELL_QUEUE_LOWWATER_SIZE)
      set_streams_blocked_on_circ(circ, chan, 0, 0); /* unblock streams */

    /* If n_flushed < max still, loop around and pick another circuit */
  }

  /* Okay, we're done sending now */
  assert_cmux_ok_paranoid(chan);

  return n_flushed;
}

#if 0
/** Indicate the current preferred cap for middle circuits; zero disables
 * the cap.  Right now it's just a constant, ORCIRC_MAX_MIDDLE_CELLS, but
 * the logic in append_cell_to_circuit_queue() is written to be correct
 * if we want to base it on a consensus param or something that might change
 * in the future.
 */
static int
get_max_middle_cells(void)
{
  return ORCIRC_MAX_MIDDLE_CELLS;
}
#endif

/** Add <b>cell</b> to the queue of <b>circ</b> writing to <b>chan</b>
 * transmitting in <b>direction</b>. */
void
append_cell_to_circuit_queue(circuit_t *circ, channel_t *chan,
                             cell_t *cell, cell_direction_t direction,
                             streamid_t fromstream)
{
  or_circuit_t *orcirc = NULL;
  cell_queue_t *queue;
  int streams_blocked;
#if 0
  uint32_t tgt_max_middle_cells, p_len, n_len, tmp, hard_max_middle_cells;
#endif

  if (circ->marked_for_close)
    return;

  if (direction == CELL_DIRECTION_OUT) {
    queue = &circ->n_chan_cells;
    streams_blocked = circ->streams_blocked_on_n_chan;
  } else {
    orcirc = TO_OR_CIRCUIT(circ);
    queue = &orcirc->p_chan_cells;
    streams_blocked = circ->streams_blocked_on_p_chan;
  }

  /*
   * Disabling this for now because of a possible guard discovery attack
   */
#if 0
  /* Are we a middle circuit about to exceed ORCIRC_MAX_MIDDLE_CELLS? */
  if ((circ->n_chan != NULL) && CIRCUIT_IS_ORCIRC(circ)) {
    orcirc = TO_OR_CIRCUIT(circ);
    if (orcirc->p_chan) {
      /* We are a middle circuit if we have both n_chan and p_chan */
      /* We'll need to know the current preferred maximum */
      tgt_max_middle_cells = get_max_middle_cells();
      if (tgt_max_middle_cells > 0) {
        /* Do we need to initialize middle_max_cells? */
        if (orcirc->max_middle_cells == 0) {
          orcirc->max_middle_cells = tgt_max_middle_cells;
        } else {
          if (tgt_max_middle_cells > orcirc->max_middle_cells) {
            /* If we want to increase the cap, we can do so right away */
            orcirc->max_middle_cells = tgt_max_middle_cells;
          } else if (tgt_max_middle_cells < orcirc->max_middle_cells) {
            /*
             * If we're shrinking the cap, we can't shrink past either queue;
             * compare tgt_max_middle_cells rather than tgt_max_middle_cells *
             * ORCIRC_MAX_MIDDLE_KILL_THRESH so the queues don't shrink enough
             * to generate spurious warnings, either.
             */
            n_len = circ->n_chan_cells.n;
            p_len = orcirc->p_chan_cells.n;
            tmp = tgt_max_middle_cells;
            if (tmp < n_len) tmp = n_len;
            if (tmp < p_len) tmp = p_len;
            orcirc->max_middle_cells = tmp;
          }
          /* else no change */
        }
      } else {
        /* tgt_max_middle_cells == 0 indicates we should disable the cap */
        orcirc->max_middle_cells = 0;
      }

      /* Now we know orcirc->max_middle_cells is set correctly */
      if (orcirc->max_middle_cells > 0) {
        hard_max_middle_cells =
          (uint32_t)(((double)orcirc->max_middle_cells) *
                     ORCIRC_MAX_MIDDLE_KILL_THRESH);

        if ((unsigned)queue->n + 1 >= hard_max_middle_cells) {
          /* Queueing this cell would put queue over the kill theshold */
          log_warn(LD_CIRC,
                   "Got a cell exceeding the hard cap of %u in the "
                   "%s direction on middle circ ID %u on chan ID "
                   U64_FORMAT "; killing the circuit.",
                   hard_max_middle_cells,
                   (direction == CELL_DIRECTION_OUT) ? "n" : "p",
                   (direction == CELL_DIRECTION_OUT) ?
                     circ->n_circ_id : orcirc->p_circ_id,
                   U64_PRINTF_ARG(
                     (direction == CELL_DIRECTION_OUT) ?
                        circ->n_chan->global_identifier :
                        orcirc->p_chan->global_identifier));
          circuit_mark_for_close(circ, END_CIRC_REASON_RESOURCELIMIT);
          return;
        } else if ((unsigned)queue->n + 1 == orcirc->max_middle_cells) {
          /* Only use ==, not >= for this test so we don't spam the log */
          log_warn(LD_CIRC,
                   "While trying to queue a cell, reached the soft cap of %u "
                   "in the %s direction on middle circ ID %u "
                   "on chan ID " U64_FORMAT ".",
                   orcirc->max_middle_cells,
                   (direction == CELL_DIRECTION_OUT) ? "n" : "p",
                   (direction == CELL_DIRECTION_OUT) ?
                     circ->n_circ_id : orcirc->p_circ_id,
                   U64_PRINTF_ARG(
                     (direction == CELL_DIRECTION_OUT) ?
                        circ->n_chan->global_identifier :
                        orcirc->p_chan->global_identifier));
        }
      }
    }
  }
#endif

  cell_queue_append_packed_copy(queue, cell, chan->wide_circ_ids, 1);

  if (PREDICT_UNLIKELY(cell_queues_check_size())) {
    /* We ran the OOM handler */
    if (circ->marked_for_close)
      return;
  }

  /* If we have too many cells on the circuit, we should stop reading from
   * the edge streams for a while. */
  if (!streams_blocked && queue->n >= CELL_QUEUE_HIGHWATER_SIZE)
    set_streams_blocked_on_circ(circ, chan, 1, 0); /* block streams */

  if (streams_blocked && fromstream) {
    /* This edge connection is apparently not blocked; block it. */
    set_streams_blocked_on_circ(circ, chan, 1, fromstream);
  }

  update_circuit_on_cmux(circ, direction);
  if (queue->n == 1) {
    /* This was the first cell added to the queue.  We just made this
     * circuit active. */
    log_debug(LD_GENERAL, "Made a circuit active.");
  }

  if (!channel_has_queued_writes(chan)) {
    /* There is no data at all waiting to be sent on the outbuf.  Add a
     * cell, so that we can notice when it gets flushed, flushed_some can
     * get called, and we can start putting more data onto the buffer then.
     */
    log_debug(LD_GENERAL, "Primed a buffer.");
    channel_flush_from_first_active_circuit(chan, 1);
  }
}

/** Append an encoded value of <b>addr</b> to <b>payload_out</b>, which must
 * have at least 18 bytes of free space.  The encoding is, as specified in
 * tor-spec.txt:
 *   RESOLVED_TYPE_IPV4 or RESOLVED_TYPE_IPV6  [1 byte]
 *   LENGTH                                    [1 byte]
 *   ADDRESS                                   [length bytes]
 * Return the number of bytes added, or -1 on error */
int
append_address_to_payload(uint8_t *payload_out, const tor_addr_t *addr)
{
  uint32_t a;
  switch (tor_addr_family(addr)) {
  case AF_INET:
    payload_out[0] = RESOLVED_TYPE_IPV4;
    payload_out[1] = 4;
    a = tor_addr_to_ipv4n(addr);
    memcpy(payload_out+2, &a, 4);
    return 6;
  case AF_INET6:
    payload_out[0] = RESOLVED_TYPE_IPV6;
    payload_out[1] = 16;
    memcpy(payload_out+2, tor_addr_to_in6_addr8(addr), 16);
    return 18;
  case AF_UNSPEC:
  default:
    return -1;
  }
}

/** Given <b>payload_len</b> bytes at <b>payload</b>, starting with an address
 * encoded as by append_address_to_payload(), try to decode the address into
 * *<b>addr_out</b>.  Return the next byte in the payload after the address on
 * success, or NULL on failure. */
const uint8_t *
decode_address_from_payload(tor_addr_t *addr_out, const uint8_t *payload,
                            int payload_len)
{
  if (payload_len < 2)
    return NULL;
  if (payload_len < 2+payload[1])
    return NULL;

  switch (payload[0]) {
  case RESOLVED_TYPE_IPV4:
    if (payload[1] != 4)
      return NULL;
    tor_addr_from_ipv4n(addr_out, get_uint32(payload+2));
    break;
  case RESOLVED_TYPE_IPV6:
    if (payload[1] != 16)
      return NULL;
    tor_addr_from_ipv6_bytes(addr_out, (char*)(payload+2));
    break;
  default:
    tor_addr_make_unspec(addr_out);
    break;
  }
  return payload + 2 + payload[1];
}

/** Remove all the cells queued on <b>circ</b> for <b>chan</b>. */
void
circuit_clear_cell_queue(circuit_t *circ, channel_t *chan)
{
  cell_queue_t *queue;
  cell_direction_t direction;

  if (circ->n_chan == chan) {
    queue = &circ->n_chan_cells;
    direction = CELL_DIRECTION_OUT;
  } else {
    or_circuit_t *orcirc = TO_OR_CIRCUIT(circ);
    tor_assert(orcirc->p_chan == chan);
    queue = &orcirc->p_chan_cells;
    direction = CELL_DIRECTION_IN;
  }

  /* Clear the queue */
  cell_queue_clear(queue);

  /* Update the cell counter in the cmux */
  if (chan->cmux && circuitmux_is_circuit_attached(chan->cmux, circ))
    update_circuit_on_cmux(circ, direction);
}

/** Fail with an assert if the circuit mux on chan is corrupt
 */
void
assert_circuit_mux_okay(channel_t *chan)
{
  tor_assert(chan);
  tor_assert(chan->cmux);

  circuitmux_assert_okay(chan->cmux);
}

/** Return 1 if we shouldn't restart reading on this circuit, even if
 * we get a SENDME.  Else return 0.
*/
static int
circuit_queue_streams_are_blocked(circuit_t *circ)
{
  if (CIRCUIT_IS_ORIGIN(circ)) {
    return circ->streams_blocked_on_n_chan;
  } else {
    return circ->streams_blocked_on_p_chan;
  }
}
<|MERGE_RESOLUTION|>--- conflicted
+++ resolved
@@ -1106,15 +1106,10 @@
           control_event_bootstrap(BOOTSTRAP_STATUS_LOADING_STATUS, 0);
           break;
         case DIR_PURPOSE_FETCH_SERVERDESC:
-<<<<<<< HEAD
+        case DIR_PURPOSE_FETCH_MICRODESC:
           if (TO_DIR_CONN(dirconn)->router_purpose == ROUTER_PURPOSE_GENERAL)
             control_event_bootstrap(BOOTSTRAP_STATUS_LOADING_DESCRIPTORS,
                                     count_loading_descriptors_progress());
-=======
-        case DIR_PURPOSE_FETCH_MICRODESC:
-          control_event_bootstrap(BOOTSTRAP_STATUS_LOADING_DESCRIPTORS,
-                                  count_loading_descriptors_progress());
->>>>>>> 50fc8fb5
           break;
       }
     }
