/* Copyright (c) 2003, Roger Dingledine.
 * Copyright (c) 2004-2006, Roger Dingledine, Nick Mathewson.
 * Copyright (c) 2007-2010, The Tor Project, Inc. */
/* See LICENSE for licensing information */

/**
 * \file tortls.c
 * \brief Wrapper functions to present a consistent interface to
 * TLS, SSL, and X.509 functions from OpenSSL.
 **/

/* (Unlike other tor functions, these
 * are prefixed with tor_ in order to avoid conflicting with OpenSSL
 * functions and variables.)
 */

#include "orconfig.h"

#if defined (WINCE)
#include <WinSock2.h>
#endif

#include <assert.h>
#ifdef MS_WINDOWS /*wrkard for dtls1.h >= 0.9.8m of "#include <winsock.h>"*/
 #define WIN32_WINNT 0x400
 #define _WIN32_WINNT 0x400
 #define WIN32_LEAN_AND_MEAN
 #if defined(_MSC_VER) && (_MSC_VER < 1300)
    #include <winsock.h>
 #else
    #include <winsock2.h>
    #include <ws2tcpip.h>
 #endif
#endif
#include <openssl/ssl.h>
#include <openssl/ssl3.h>
#include <openssl/err.h>
#include <openssl/tls1.h>
#include <openssl/asn1.h>
#include <openssl/bio.h>
#include <openssl/opensslv.h>

#if OPENSSL_VERSION_NUMBER < 0x00907000l
#error "We require OpenSSL >= 0.9.7"
#endif

#ifdef USE_BUFFEREVENTS
#include <event2/bufferevent_ssl.h>
#include <event2/buffer.h>
#include "compat_libevent.h"
#endif

#define CRYPTO_PRIVATE /* to import prototypes from crypto.h */
#define TORTLS_PRIVATE

#include "crypto.h"
#include "tortls.h"
#include "util.h"
#include "torlog.h"
#include "container.h"
#include "ht.h"
#include <string.h>

/* Enable the "v2" TLS handshake.
 */
#define V2_HANDSHAKE_SERVER
#define V2_HANDSHAKE_CLIENT

/* Copied from or.h */
#define LEGAL_NICKNAME_CHARACTERS \
  "abcdefghijklmnopqrstuvwxyzABCDEFGHIJKLMNOPQRSTUVWXYZ0123456789"

/** How long do identity certificates live? (sec) */
#define IDENTITY_CERT_LIFETIME  (365*24*60*60)

#define ADDR(tls) (((tls) && (tls)->address) ? tls->address : "peer")

/* We redefine these so that we can run correctly even if the vendor gives us
 * a version of OpenSSL that does not match its header files.  (Apple: I am
 * looking at you.)
 */
#ifndef SSL_OP_ALLOW_UNSAFE_LEGACY_RENEGOTIATION
#define SSL_OP_ALLOW_UNSAFE_LEGACY_RENEGOTIATION 0x00040000L
#endif
#ifndef SSL3_FLAGS_ALLOW_UNSAFE_LEGACY_RENEGOTIATION
#define SSL3_FLAGS_ALLOW_UNSAFE_LEGACY_RENEGOTIATION 0x0010
#endif

/** Does the run-time openssl version look like we need
 * SSL_OP_ALLOW_UNSAFE_LEGACY_RENEGOTIATION? */
static int use_unsafe_renegotiation_op = 0;
/** Does the run-time openssl version look like we need
 * SSL3_FLAGS_ALLOW_UNSAFE_LEGACY_RENEGOTIATION? */
static int use_unsafe_renegotiation_flag = 0;

/** Holds a SSL_CTX object and related state used to configure TLS
 * connections.
 */
typedef struct tor_tls_context_t {
  int refcnt;
  SSL_CTX *ctx;
  X509 *my_cert;
  X509 *my_id_cert;
  crypto_pk_env_t *key;
} tor_tls_context_t;

/** Holds a SSL object and its associated data.  Members are only
 * accessed from within tortls.c.
 */
struct tor_tls_t {
  HT_ENTRY(tor_tls_t) node;
  tor_tls_context_t *context; /** A link to the context object for this tls. */
  SSL *ssl; /**< An OpenSSL SSL object. */
  int socket; /**< The underlying file descriptor for this TLS connection. */
  char *address; /**< An address to log when describing this connection. */
  enum {
    TOR_TLS_ST_HANDSHAKE, TOR_TLS_ST_OPEN, TOR_TLS_ST_GOTCLOSE,
    TOR_TLS_ST_SENTCLOSE, TOR_TLS_ST_CLOSED, TOR_TLS_ST_RENEGOTIATE,
    TOR_TLS_ST_BUFFEREVENT
  } state : 3; /**< The current SSL state, depending on which operations have
                * completed successfully. */
  unsigned int isServer:1; /**< True iff this is a server-side connection */
  unsigned int wasV2Handshake:1; /**< True iff the original handshake for
                                  * this connection used the updated version
                                  * of the connection protocol (client sends
                                  * different cipher list, server sends only
                                  * one certificate). */
  /** True iff we should call negotiated_callback when we're done reading. */
  unsigned int got_renegotiate:1;
  /** Incremented every time we start the server side of a handshake. */
  uint8_t server_handshake_count;
  size_t wantwrite_n; /**< 0 normally, >0 if we returned wantwrite last
                       * time. */
  /** Last values retrieved from BIO_number_read()/write(); see
   * tor_tls_get_n_raw_bytes() for usage.
   */
  unsigned long last_write_count;
  unsigned long last_read_count;
  /** If set, a callback to invoke whenever the client tries to renegotiate
   * the handshake. */
  void (*negotiated_callback)(tor_tls_t *tls, void *arg);
  /** Argument to pass to negotiated_callback. */
  void *callback_arg;
};

#ifdef V2_HANDSHAKE_CLIENT
/** An array of fake SSL_CIPHER objects that we use in order to trick OpenSSL
 * in client mode into advertising the ciphers we want.  See
 * rectify_client_ciphers() for details. */
static SSL_CIPHER *CLIENT_CIPHER_DUMMIES = NULL;
/** A stack of SSL_CIPHER objects, some real, some fake.
 * See rectify_client_ciphers() for details. */
static STACK_OF(SSL_CIPHER) *CLIENT_CIPHER_STACK = NULL;
#endif

/** Helper: compare tor_tls_t objects by its SSL. */
static INLINE int
tor_tls_entries_eq(const tor_tls_t *a, const tor_tls_t *b)
{
  return a->ssl == b->ssl;
}

/** Helper: return a hash value for a tor_tls_t by its SSL. */
static INLINE unsigned int
tor_tls_entry_hash(const tor_tls_t *a)
{
#if SIZEOF_INT == SIZEOF_VOID_P
  return ((unsigned int)(uintptr_t)a->ssl);
#else
  return (unsigned int) ((((uint64_t)a->ssl)>>2) & UINT_MAX);
#endif
}

/** Map from SSL* pointers to tor_tls_t objects using those pointers.
 */
static HT_HEAD(tlsmap, tor_tls_t) tlsmap_root = HT_INITIALIZER();

HT_PROTOTYPE(tlsmap, tor_tls_t, node, tor_tls_entry_hash,
             tor_tls_entries_eq)
HT_GENERATE(tlsmap, tor_tls_t, node, tor_tls_entry_hash,
            tor_tls_entries_eq, 0.6, malloc, realloc, free)

/** Helper: given a SSL* pointer, return the tor_tls_t object using that
 * pointer. */
static INLINE tor_tls_t *
tor_tls_get_by_ssl(const SSL *ssl)
{
  tor_tls_t search, *result;
  memset(&search, 0, sizeof(search));
  search.ssl = (SSL*)ssl;
  result = HT_FIND(tlsmap, &tlsmap_root, &search);
  return result;
}

static void tor_tls_context_decref(tor_tls_context_t *ctx);
static void tor_tls_context_incref(tor_tls_context_t *ctx);
static X509* tor_tls_create_certificate(crypto_pk_env_t *rsa,
                                        crypto_pk_env_t *rsa_sign,
                                        const char *cname,
                                        const char *cname_sign,
                                        unsigned int lifetime);
<<<<<<< HEAD

/** Global tls context. We keep it here because nobody else needs to
 * touch it. */
static tor_tls_context_t *global_tls_context = NULL;
=======
static void tor_tls_unblock_renegotiation(tor_tls_t *tls);
static int tor_tls_context_init_one(tor_tls_context_t **ppcontext,
                                    crypto_pk_env_t *identity,
                                    unsigned int key_lifetime);
static tor_tls_context_t *tor_tls_context_new(crypto_pk_env_t *identity,
                                              unsigned int key_lifetime);

/** Global TLS contexts. We keep them here because nobody else needs
 * to touch them. */
static tor_tls_context_t *server_tls_context = NULL;
static tor_tls_context_t *client_tls_context = NULL;
>>>>>>> 441241c1
/** True iff tor_tls_init() has been called. */
static int tls_library_is_initialized = 0;

/* Module-internal error codes. */
#define _TOR_TLS_SYSCALL    (_MIN_TOR_TLS_ERROR_VAL - 2)
#define _TOR_TLS_ZERORETURN (_MIN_TOR_TLS_ERROR_VAL - 1)

#include "tortls_states.h"

/** Return the symbolic name of an OpenSSL state. */
static const char *
ssl_state_to_string(int ssl_state)
{
  static char buf[40];
  int i;
  for (i = 0; state_map[i].name; ++i) {
    if (state_map[i].state == ssl_state)
      return state_map[i].name;
  }
  tor_snprintf(buf, sizeof(buf), "Unknown state %d", ssl_state);
  return buf;
}

void
tor_tls_log_one_error(tor_tls_t *tls, unsigned long err,
                  int severity, int domain, const char *doing)
{
  const char *state = NULL, *addr;
  const char *msg, *lib, *func;
  int st;

  st = (tls && tls->ssl) ? tls->ssl->state : -1;
  state = (st>=0)?ssl_state_to_string(st):"---";

  addr = tls ? tls->address : NULL;

  msg = (const char*)ERR_reason_error_string(err);
  lib = (const char*)ERR_lib_error_string(err);
  func = (const char*)ERR_func_error_string(err);
  if (!msg) msg = "(null)";
  if (!lib) lib = "(null)";
  if (!func) func = "(null)";
  if (doing) {
    log(severity, domain, "TLS error while %s%s%s: %s (in %s:%s:%s)",
        doing, addr?" with ":"", addr?addr:"",
        msg, lib, func, state);
  } else {
    log(severity, domain, "TLS error%s%s: %s (in %s:%s:%s)",
        addr?" with ":"", addr?addr:"",
        msg, lib, func, state);
  }
}

/** Log all pending tls errors at level <b>severity</b>.  Use
 * <b>doing</b> to describe our current activities.
 */
static void
tls_log_errors(tor_tls_t *tls, int severity, int domain, const char *doing)
{
  unsigned long err;

  while ((err = ERR_get_error()) != 0) {
    tor_tls_log_one_error(tls, err, severity, domain, doing);
  }
}

/** Convert an errno (or a WSAerrno on windows) into a TOR_TLS_* error
 * code. */
static int
tor_errno_to_tls_error(int e)
{
#if defined(MS_WINDOWS)
  switch (e) {
    case WSAECONNRESET: // most common
      return TOR_TLS_ERROR_CONNRESET;
    case WSAETIMEDOUT:
      return TOR_TLS_ERROR_TIMEOUT;
    case WSAENETUNREACH:
    case WSAEHOSTUNREACH:
      return TOR_TLS_ERROR_NO_ROUTE;
    case WSAECONNREFUSED:
      return TOR_TLS_ERROR_CONNREFUSED; // least common
    default:
      return TOR_TLS_ERROR_MISC;
  }
#else
  switch (e) {
    case ECONNRESET: // most common
      return TOR_TLS_ERROR_CONNRESET;
    case ETIMEDOUT:
      return TOR_TLS_ERROR_TIMEOUT;
    case EHOSTUNREACH:
    case ENETUNREACH:
      return TOR_TLS_ERROR_NO_ROUTE;
    case ECONNREFUSED:
      return TOR_TLS_ERROR_CONNREFUSED; // least common
    default:
      return TOR_TLS_ERROR_MISC;
  }
#endif
}

/** Given a TOR_TLS_* error code, return a string equivalent. */
const char *
tor_tls_err_to_string(int err)
{
  if (err >= 0)
    return "[Not an error.]";
  switch (err) {
    case TOR_TLS_ERROR_MISC: return "misc error";
    case TOR_TLS_ERROR_IO: return "unexpected close";
    case TOR_TLS_ERROR_CONNREFUSED: return "connection refused";
    case TOR_TLS_ERROR_CONNRESET: return "connection reset";
    case TOR_TLS_ERROR_NO_ROUTE: return "host unreachable";
    case TOR_TLS_ERROR_TIMEOUT: return "connection timed out";
    case TOR_TLS_CLOSE: return "closed";
    case TOR_TLS_WANTREAD: return "want to read";
    case TOR_TLS_WANTWRITE: return "want to write";
    default: return "(unknown error code)";
  }
}

#define CATCH_SYSCALL 1
#define CATCH_ZERO    2

/** Given a TLS object and the result of an SSL_* call, use
 * SSL_get_error to determine whether an error has occurred, and if so
 * which one.  Return one of TOR_TLS_{DONE|WANTREAD|WANTWRITE|ERROR}.
 * If extra&CATCH_SYSCALL is true, return _TOR_TLS_SYSCALL instead of
 * reporting syscall errors.  If extra&CATCH_ZERO is true, return
 * _TOR_TLS_ZERORETURN instead of reporting zero-return errors.
 *
 * If an error has occurred, log it at level <b>severity</b> and describe the
 * current action as <b>doing</b>.
 */
static int
tor_tls_get_error(tor_tls_t *tls, int r, int extra,
                  const char *doing, int severity, int domain)
{
  int err = SSL_get_error(tls->ssl, r);
  int tor_error = TOR_TLS_ERROR_MISC;
  switch (err) {
    case SSL_ERROR_NONE:
      return TOR_TLS_DONE;
    case SSL_ERROR_WANT_READ:
      return TOR_TLS_WANTREAD;
    case SSL_ERROR_WANT_WRITE:
      return TOR_TLS_WANTWRITE;
    case SSL_ERROR_SYSCALL:
      if (extra&CATCH_SYSCALL)
        return _TOR_TLS_SYSCALL;
      if (r == 0) {
        log(severity, LD_NET, "TLS error: unexpected close while %s (%s)",
            doing, ssl_state_to_string(tls->ssl->state));
        tor_error = TOR_TLS_ERROR_IO;
      } else {
        int e = tor_socket_errno(tls->socket);
        log(severity, LD_NET,
            "TLS error: <syscall error while %s> (errno=%d: %s; state=%s)",
            doing, e, tor_socket_strerror(e),
            ssl_state_to_string(tls->ssl->state));
        tor_error = tor_errno_to_tls_error(e);
      }
      tls_log_errors(tls, severity, domain, doing);
      return tor_error;
    case SSL_ERROR_ZERO_RETURN:
      if (extra&CATCH_ZERO)
        return _TOR_TLS_ZERORETURN;
      log(severity, LD_NET, "TLS connection closed while %s in state %s",
          doing, ssl_state_to_string(tls->ssl->state));
      tls_log_errors(tls, severity, domain, doing);
      return TOR_TLS_CLOSE;
    default:
      tls_log_errors(tls, severity, domain, doing);
      return TOR_TLS_ERROR_MISC;
  }
}

/** Initialize OpenSSL, unless it has already been initialized.
 */
static void
tor_tls_init(void)
{
  if (!tls_library_is_initialized) {
    long version;
    SSL_library_init();
    SSL_load_error_strings();

    version = SSLeay();

    /* OpenSSL 0.9.8l introduced SSL3_FLAGS_ALLOW_UNSAFE_LEGACY_RENEGOTIATION
     * here, but without thinking too hard about it: it turns out that the
     * flag in question needed to be set at the last minute, and that it
     * conflicted with an existing flag number that had already been added
     * in the OpenSSL 1.0.0 betas.  OpenSSL 0.9.8m thoughtfully replaced
     * the flag with an option and (it seems) broke anything that used
     * SSL3_FLAGS_* for the purpose.  So we need to know how to do both,
     * and we mustn't use the SSL3_FLAGS option with anything besides
     * OpenSSL 0.9.8l.
     *
     * No, we can't just set flag 0x0010 everywhere.  It breaks Tor with
     * OpenSSL 1.0.0beta3 and later.  On the other hand, we might be able to
     * set option 0x00040000L everywhere.
     *
     * No, we can't simply detect whether the flag or the option is present
     * in the headers at build-time: some vendors (notably Apple) like to
     * leave their headers out of sync with their libraries.
     *
     * Yes, it _is_ almost as if the OpenSSL developers decided that no
     * program should be allowed to use renegotiation unless it first passed
     * a test of intelligence and determination.
     */
    if (version >= 0x009080c0L && version < 0x009080d0L) {
      log_notice(LD_GENERAL, "OpenSSL %s looks like version 0.9.8l; "
                 "I will try SSL3_FLAGS to enable renegotation.",
                 SSLeay_version(SSLEAY_VERSION));
      use_unsafe_renegotiation_flag = 1;
      use_unsafe_renegotiation_op = 1;
    } else if (version >= 0x009080d0L) {
      log_notice(LD_GENERAL, "OpenSSL %s looks like version 0.9.8m or later; "
                 "I will try SSL_OP to enable renegotiation",
                 SSLeay_version(SSLEAY_VERSION));
      use_unsafe_renegotiation_op = 1;
    } else if (version < 0x009080c0L) {
      log_notice(LD_GENERAL, "OpenSSL %s [%lx] looks like it's older than "
                 "0.9.8l, but some vendors have backported 0.9.8l's "
                 "renegotiation code to earlier versions, and some have "
                 "backported the code from 0.9.8m or 0.9.8n.  I'll set both "
                 "SSL3_FLAGS and SSL_OP just to be safe.",
                 SSLeay_version(SSLEAY_VERSION), version);
      use_unsafe_renegotiation_flag = 1;
      use_unsafe_renegotiation_op = 1;
    } else {
      log_info(LD_GENERAL, "OpenSSL %s has version %lx",
               SSLeay_version(SSLEAY_VERSION), version);
    }

    tls_library_is_initialized = 1;
  }
}

/** Free all global TLS structures. */
void
tor_tls_free_all(void)
{
  if (server_tls_context) {
    tor_tls_context_t *ctx = server_tls_context;
    server_tls_context = NULL;
    tor_tls_context_decref(ctx);
  }
  if (client_tls_context) {
    tor_tls_context_t *ctx = client_tls_context;
    client_tls_context = NULL;
    tor_tls_context_decref(ctx);
  }
  if (!HT_EMPTY(&tlsmap_root)) {
    log_warn(LD_MM, "Still have entries in the tlsmap at shutdown.");
  }
  HT_CLEAR(tlsmap, &tlsmap_root);
#ifdef V2_HANDSHAKE_CLIENT
  if (CLIENT_CIPHER_DUMMIES)
    tor_free(CLIENT_CIPHER_DUMMIES);
  if (CLIENT_CIPHER_STACK)
    sk_SSL_CIPHER_free(CLIENT_CIPHER_STACK);
#endif
}

/** We need to give OpenSSL a callback to verify certificates. This is
 * it: We always accept peer certs and complete the handshake.  We
 * don't validate them until later.
 */
static int
always_accept_verify_cb(int preverify_ok,
                        X509_STORE_CTX *x509_ctx)
{
  (void) preverify_ok;
  (void) x509_ctx;
  return 1;
}

/** Return a newly allocated X509 name with commonName <b>cname</b>. */
static X509_NAME *
tor_x509_name_new(const char *cname)
{
  int nid;
  X509_NAME *name;
  if (!(name = X509_NAME_new()))
    return NULL;
  if ((nid = OBJ_txt2nid("commonName")) == NID_undef) goto error;
  if (!(X509_NAME_add_entry_by_NID(name, nid, MBSTRING_ASC,
                                   (unsigned char*)cname, -1, -1, 0)))
    goto error;
  return name;
 error:
  X509_NAME_free(name);
  return NULL;
}

/** Generate and sign an X509 certificate with the public key <b>rsa</b>,
 * signed by the private key <b>rsa_sign</b>.  The commonName of the
 * certificate will be <b>cname</b>; the commonName of the issuer will be
 * <b>cname_sign</b>. The cert will be valid for <b>cert_lifetime</b> seconds
 * starting from now.  Return a certificate on success, NULL on
 * failure.
 */
static X509 *
tor_tls_create_certificate(crypto_pk_env_t *rsa,
                           crypto_pk_env_t *rsa_sign,
                           const char *cname,
                           const char *cname_sign,
                           unsigned int cert_lifetime)
{
  time_t start_time, end_time;
  EVP_PKEY *sign_pkey = NULL, *pkey=NULL;
  X509 *x509 = NULL;
  X509_NAME *name = NULL, *name_issuer=NULL;

  tor_tls_init();

  start_time = time(NULL);

  tor_assert(rsa);
  tor_assert(cname);
  tor_assert(rsa_sign);
  tor_assert(cname_sign);
  if (!(sign_pkey = _crypto_pk_env_get_evp_pkey(rsa_sign,1)))
    goto error;
  if (!(pkey = _crypto_pk_env_get_evp_pkey(rsa,0)))
    goto error;
  if (!(x509 = X509_new()))
    goto error;
  if (!(X509_set_version(x509, 2)))
    goto error;
  if (!(ASN1_INTEGER_set(X509_get_serialNumber(x509), (long)start_time)))
    goto error;

  if (!(name = tor_x509_name_new(cname)))
    goto error;
  if (!(X509_set_subject_name(x509, name)))
    goto error;
  if (!(name_issuer = tor_x509_name_new(cname_sign)))
    goto error;
  if (!(X509_set_issuer_name(x509, name_issuer)))
    goto error;

  if (!X509_time_adj(X509_get_notBefore(x509),0,&start_time))
    goto error;
  end_time = start_time + cert_lifetime;
  if (!X509_time_adj(X509_get_notAfter(x509),0,&end_time))
    goto error;
  if (!X509_set_pubkey(x509, pkey))
    goto error;
  if (!X509_sign(x509, sign_pkey, EVP_sha1()))
    goto error;

  goto done;
 error:
  if (x509) {
    X509_free(x509);
    x509 = NULL;
  }
 done:
  tls_log_errors(NULL, LOG_WARN, LD_NET, "generating certificate");
  if (sign_pkey)
    EVP_PKEY_free(sign_pkey);
  if (pkey)
    EVP_PKEY_free(pkey);
  if (name)
    X509_NAME_free(name);
  if (name_issuer)
    X509_NAME_free(name_issuer);
  return x509;
}

/** List of ciphers that servers should select from.*/
#define SERVER_CIPHER_LIST                         \
  (TLS1_TXT_DHE_RSA_WITH_AES_256_SHA ":"           \
   TLS1_TXT_DHE_RSA_WITH_AES_128_SHA ":"           \
   SSL3_TXT_EDH_RSA_DES_192_CBC3_SHA)
/* Note: to set up your own private testing network with link crypto
 * disabled, set your Tors' cipher list to
 * (SSL3_TXT_RSA_NULL_SHA).  If you do this, you won't be able to communicate
 * with any of the "real" Tors, though. */

#ifdef V2_HANDSHAKE_CLIENT
#define CIPHER(id, name) name ":"
#define XCIPHER(id, name)
/** List of ciphers that clients should advertise, omitting items that
 * our OpenSSL doesn't know about. */
static const char CLIENT_CIPHER_LIST[] =
#include "./ciphers.inc"
  ;
#undef CIPHER
#undef XCIPHER

/** Holds a cipher that we want to advertise, and its 2-byte ID. */
typedef struct cipher_info_t { unsigned id; const char *name; } cipher_info_t;
/** A list of all the ciphers that clients should advertise, including items
 * that OpenSSL might not know about. */
static const cipher_info_t CLIENT_CIPHER_INFO_LIST[] = {
#define CIPHER(id, name) { id, name },
#define XCIPHER(id, name) { id, #name },
#include "./ciphers.inc"
#undef CIPHER
#undef XCIPHER
};

/** The length of CLIENT_CIPHER_INFO_LIST and CLIENT_CIPHER_DUMMIES. */
static const int N_CLIENT_CIPHERS =
  sizeof(CLIENT_CIPHER_INFO_LIST)/sizeof(CLIENT_CIPHER_INFO_LIST[0]);
#endif

#ifndef V2_HANDSHAKE_CLIENT
#undef CLIENT_CIPHER_LIST
#define CLIENT_CIPHER_LIST  (TLS1_TXT_DHE_RSA_WITH_AES_128_SHA ":"      \
                             SSL3_TXT_EDH_RSA_DES_192_CBC3_SHA)
#endif

/** Remove a reference to <b>ctx</b>, and free it if it has no more
 * references. */
static void
tor_tls_context_decref(tor_tls_context_t *ctx)
{
  tor_assert(ctx);
  if (--ctx->refcnt == 0) {
    SSL_CTX_free(ctx->ctx);
    X509_free(ctx->my_cert);
    X509_free(ctx->my_id_cert);
    crypto_free_pk_env(ctx->key);
    tor_free(ctx);
  }
}

/** Increase the reference count of <b>ctx</b>. */
static void
tor_tls_context_incref(tor_tls_context_t *ctx)
{
  ++ctx->refcnt;
}

/** Create new global client and server TLS contexts.
 *
 * If <b>server_identity</b> is NULL, this will not generate a server
 * TLS context. If <b>is_public_server</b> is non-zero, this will use
 * the same TLS context for incoming and outgoing connections, and
 * ignore <b>client_identity</b>. */
int
tor_tls_context_init(int is_public_server,
                     crypto_pk_env_t *client_identity,
                     crypto_pk_env_t *server_identity,
                     unsigned int key_lifetime)
{
  int rv1 = 0;
  int rv2 = 0;

  if (is_public_server) {
    tor_tls_context_t *new_ctx;
    tor_tls_context_t *old_ctx;

    tor_assert(server_identity != NULL);

    rv1 = tor_tls_context_init_one(&server_tls_context,
                                   server_identity,
                                   key_lifetime);

    if (rv1 >= 0) {
      new_ctx = server_tls_context;
      tor_tls_context_incref(new_ctx);
      old_ctx = client_tls_context;
      client_tls_context = new_ctx;

      if (old_ctx != NULL) {
        tor_tls_context_decref(old_ctx);
      }
    }
  } else {
    if (server_identity != NULL) {
      rv1 = tor_tls_context_init_one(&server_tls_context,
                                     server_identity,
                                     key_lifetime);
    } else {
      tor_tls_context_t *old_ctx = server_tls_context;
      server_tls_context = NULL;

      if (old_ctx != NULL) {
        tor_tls_context_decref(old_ctx);
      }
    }

    rv2 = tor_tls_context_init_one(&client_tls_context,
                                   client_identity,
                                   key_lifetime);
  }

  return MIN(rv1, rv2);
}

/** Create a new global TLS context.
 *
 * You can call this function multiple times.  Each time you call it,
 * it generates new certificates; all new connections will use
 * the new SSL context.
 */
static int
tor_tls_context_init_one(tor_tls_context_t **ppcontext,
                         crypto_pk_env_t *identity,
                         unsigned int key_lifetime)
{
  tor_tls_context_t *new_ctx = tor_tls_context_new(identity,
                                                   key_lifetime);
  tor_tls_context_t *old_ctx = *ppcontext;

  if (new_ctx != NULL) {
    *ppcontext = new_ctx;

    /* Free the old context if one existed. */
    if (old_ctx != NULL) {
      /* This is safe even if there are open connections: we reference-
       * count tor_tls_context_t objects. */
      tor_tls_context_decref(old_ctx);
    }
  }

  return ((new_ctx != NULL) ? 0 : -1);
}

/** Create a new TLS context for use with Tor TLS handshakes.
 * <b>identity</b> should be set to the identity key used to sign the
 * certificate.
 */
static tor_tls_context_t *
tor_tls_context_new(crypto_pk_env_t *identity, unsigned int key_lifetime)
{
  crypto_pk_env_t *rsa = NULL;
  EVP_PKEY *pkey = NULL;
  tor_tls_context_t *result = NULL;
  X509 *cert = NULL, *idcert = NULL;
  char *nickname = NULL, *nn2 = NULL;

  tor_tls_init();
  nickname = crypto_random_hostname(8, 20, "www.", ".net");
  nn2 = crypto_random_hostname(8, 20, "www.", ".net");

  /* Generate short-term RSA key. */
  if (!(rsa = crypto_new_pk_env()))
    goto error;
  if (crypto_pk_generate_key(rsa)<0)
    goto error;
  /* Create certificate signed by identity key. */
  cert = tor_tls_create_certificate(rsa, identity, nickname, nn2,
                                    key_lifetime);
  /* Create self-signed certificate for identity key. */
  idcert = tor_tls_create_certificate(identity, identity, nn2, nn2,
                                      IDENTITY_CERT_LIFETIME);
  if (!cert || !idcert) {
    log(LOG_WARN, LD_CRYPTO, "Error creating certificate");
    goto error;
  }

  result = tor_malloc_zero(sizeof(tor_tls_context_t));
  result->refcnt = 1;
  result->my_cert = X509_dup(cert);
  result->my_id_cert = X509_dup(idcert);
  result->key = crypto_pk_dup_key(rsa);

#ifdef EVERYONE_HAS_AES
  /* Tell OpenSSL to only use TLS1 */
  if (!(result->ctx = SSL_CTX_new(TLSv1_method())))
    goto error;
#else
  /* Tell OpenSSL to use SSL3 or TLS1 but not SSL2. */
  if (!(result->ctx = SSL_CTX_new(SSLv23_method())))
    goto error;
  SSL_CTX_set_options(result->ctx, SSL_OP_NO_SSLv2);
#endif
  SSL_CTX_set_options(result->ctx, SSL_OP_SINGLE_DH_USE);

#ifdef SSL_OP_NO_SESSION_RESUMPTION_ON_RENEGOTIATION
  SSL_CTX_set_options(result->ctx,
                      SSL_OP_NO_SESSION_RESUMPTION_ON_RENEGOTIATION);
#endif
  /* Yes, we know what we are doing here.  No, we do not treat a renegotiation
   * as authenticating any earlier-received data.
   */
  if (use_unsafe_renegotiation_op) {
    SSL_CTX_set_options(result->ctx,
                        SSL_OP_ALLOW_UNSAFE_LEGACY_RENEGOTIATION);
  }
  /* Don't actually allow compression; it uses ram and time, but the data
   * we transmit is all encrypted anyway. */
  if (result->ctx->comp_methods)
    result->ctx->comp_methods = NULL;
#ifdef SSL_MODE_RELEASE_BUFFERS
  SSL_CTX_set_mode(result->ctx, SSL_MODE_RELEASE_BUFFERS);
#endif
  if (cert && !SSL_CTX_use_certificate(result->ctx,cert))
    goto error;
  X509_free(cert); /* We just added a reference to cert. */
  cert=NULL;
  if (idcert) {
    X509_STORE *s = SSL_CTX_get_cert_store(result->ctx);
    tor_assert(s);
    X509_STORE_add_cert(s, idcert);
    X509_free(idcert); /* The context now owns the reference to idcert */
    idcert = NULL;
  }
  SSL_CTX_set_session_cache_mode(result->ctx, SSL_SESS_CACHE_OFF);
  tor_assert(rsa);
  if (!(pkey = _crypto_pk_env_get_evp_pkey(rsa,1)))
    goto error;
  if (!SSL_CTX_use_PrivateKey(result->ctx, pkey))
    goto error;
  EVP_PKEY_free(pkey);
  pkey = NULL;
  if (!SSL_CTX_check_private_key(result->ctx))
    goto error;
  {
    crypto_dh_env_t *dh = crypto_dh_new();
    SSL_CTX_set_tmp_dh(result->ctx, _crypto_dh_env_get_dh(dh));
    crypto_dh_free(dh);
  }
  SSL_CTX_set_verify(result->ctx, SSL_VERIFY_PEER,
                     always_accept_verify_cb);
  /* let us realloc bufs that we're writing from */
  SSL_CTX_set_mode(result->ctx, SSL_MODE_ACCEPT_MOVING_WRITE_BUFFER);

  if (rsa)
    crypto_free_pk_env(rsa);
  tor_free(nickname);
  tor_free(nn2);
  return result;

 error:
  tls_log_errors(NULL, LOG_WARN, LD_NET, "creating TLS context");
  tor_free(nickname);
  tor_free(nn2);
  if (pkey)
    EVP_PKEY_free(pkey);
  if (rsa)
    crypto_free_pk_env(rsa);
  if (result)
    tor_tls_context_decref(result);
  if (cert)
    X509_free(cert);
  if (idcert)
    X509_free(idcert);
  return NULL;
}

#ifdef V2_HANDSHAKE_SERVER
/** Return true iff the cipher list suggested by the client for <b>ssl</b> is
 * a list that indicates that the client knows how to do the v2 TLS connection
 * handshake. */
static int
tor_tls_client_is_using_v2_ciphers(const SSL *ssl, const char *address)
{
  int i;
  SSL_SESSION *session;
  /* If we reached this point, we just got a client hello.  See if there is
   * a cipher list. */
  if (!(session = SSL_get_session((SSL *)ssl))) {
    log_info(LD_NET, "No session on TLS?");
    return 0;
  }
  if (!session->ciphers) {
    log_info(LD_NET, "No ciphers on session");
    return 0;
  }
  /* Now we need to see if there are any ciphers whose presence means we're
   * dealing with an updated Tor. */
  for (i = 0; i < sk_SSL_CIPHER_num(session->ciphers); ++i) {
    SSL_CIPHER *cipher = sk_SSL_CIPHER_value(session->ciphers, i);
    const char *ciphername = SSL_CIPHER_get_name(cipher);
    if (strcmp(ciphername, TLS1_TXT_DHE_RSA_WITH_AES_128_SHA) &&
        strcmp(ciphername, TLS1_TXT_DHE_RSA_WITH_AES_256_SHA) &&
        strcmp(ciphername, SSL3_TXT_EDH_RSA_DES_192_CBC3_SHA) &&
        strcmp(ciphername, "(NONE)")) {
      log_debug(LD_NET, "Got a non-version-1 cipher called '%s'", ciphername);
      // return 1;
      goto dump_list;
    }
  }
  return 0;
 dump_list:
  {
    smartlist_t *elts = smartlist_create();
    char *s;
    for (i = 0; i < sk_SSL_CIPHER_num(session->ciphers); ++i) {
      SSL_CIPHER *cipher = sk_SSL_CIPHER_value(session->ciphers, i);
      const char *ciphername = SSL_CIPHER_get_name(cipher);
      smartlist_add(elts, (char*)ciphername);
    }
    s = smartlist_join_strings(elts, ":", 0, NULL);
    log_debug(LD_NET, "Got a non-version-1 cipher list from %s.  It is: '%s'",
              address, s);
    tor_free(s);
    smartlist_free(elts);
  }
  return 1;
}

/** Invoked when we're accepting a connection on <b>ssl</b>, and the connection
 * changes state. We use this:
 * <ul><li>To alter the state of the handshake partway through, so we
 *         do not send or request extra certificates in v2 handshakes.</li>
 * <li>To detect renegotiation</li></ul>
 */
static void
tor_tls_server_info_callback(const SSL *ssl, int type, int val)
{
  tor_tls_t *tls;
  (void) val;
  if (type != SSL_CB_ACCEPT_LOOP)
    return;
  if (ssl->state != SSL3_ST_SW_SRVR_HELLO_A)
    return;

  tls = tor_tls_get_by_ssl(ssl);
  if (tls) {
    /* Check whether we're watching for renegotiates.  If so, this is one! */
    if (tls->negotiated_callback)
      tls->got_renegotiate = 1;
    if (tls->server_handshake_count < 127) /*avoid any overflow possibility*/
      ++tls->server_handshake_count;
  } else {
    log_warn(LD_BUG, "Couldn't look up the tls for an SSL*. How odd!");
  }

  /* Now check the cipher list. */
  if (tor_tls_client_is_using_v2_ciphers(ssl, ADDR(tls))) {
    /*XXXX_TLS keep this from happening more than once! */

    /* Yes, we're casting away the const from ssl.  This is very naughty of us.
     * Let's hope openssl doesn't notice! */

    /* Set SSL_MODE_NO_AUTO_CHAIN to keep from sending back any extra certs. */
    SSL_set_mode((SSL*) ssl, SSL_MODE_NO_AUTO_CHAIN);
    /* Don't send a hello request. */
    SSL_set_verify((SSL*) ssl, SSL_VERIFY_NONE, NULL);

    if (tls) {
      tls->wasV2Handshake = 1;
#ifdef USE_BUFFEREVENTS
      if (use_unsafe_renegotiation_flag)
        tls->ssl->s3->flags |= SSL3_FLAGS_ALLOW_UNSAFE_LEGACY_RENEGOTIATION;
#endif
    } else {
      log_warn(LD_BUG, "Couldn't look up the tls for an SSL*. How odd!");
    }
  }
}
#endif

/** Replace *<b>ciphers</b> with a new list of SSL ciphersuites: specifically,
 * a list designed to mimic a common web browser.  Some of the ciphers in the
 * list won't actually be implemented by OpenSSL: that's okay so long as the
 * server doesn't select them, and the server won't select anything besides
 * what's in SERVER_CIPHER_LIST.
 *
 * [If the server <b>does</b> select a bogus cipher, we won't crash or
 * anything; we'll just fail later when we try to look up the cipher in
 * ssl->cipher_list_by_id.]
 */
static void
rectify_client_ciphers(STACK_OF(SSL_CIPHER) **ciphers)
{
#ifdef V2_HANDSHAKE_CLIENT
  if (PREDICT_UNLIKELY(!CLIENT_CIPHER_STACK)) {
    /* We need to set CLIENT_CIPHER_STACK to an array of the ciphers
     * we want.*/
    int i = 0, j = 0;

    /* First, create a dummy SSL_CIPHER for every cipher. */
    CLIENT_CIPHER_DUMMIES =
      tor_malloc_zero(sizeof(SSL_CIPHER)*N_CLIENT_CIPHERS);
    for (i=0; i < N_CLIENT_CIPHERS; ++i) {
      CLIENT_CIPHER_DUMMIES[i].valid = 1;
      CLIENT_CIPHER_DUMMIES[i].id = CLIENT_CIPHER_INFO_LIST[i].id | (3<<24);
      CLIENT_CIPHER_DUMMIES[i].name = CLIENT_CIPHER_INFO_LIST[i].name;
    }

    CLIENT_CIPHER_STACK = sk_SSL_CIPHER_new_null();
    tor_assert(CLIENT_CIPHER_STACK);

    log_debug(LD_NET, "List was: %s", CLIENT_CIPHER_LIST);
    for (j = 0; j < sk_SSL_CIPHER_num(*ciphers); ++j) {
      SSL_CIPHER *cipher = sk_SSL_CIPHER_value(*ciphers, j);
      log_debug(LD_NET, "Cipher %d: %lx %s", j, cipher->id, cipher->name);
    }

    /* Then copy as many ciphers as we can from the good list, inserting
     * dummies as needed. */
    j=0;
    for (i = 0; i < N_CLIENT_CIPHERS; ) {
      SSL_CIPHER *cipher = NULL;
      if (j < sk_SSL_CIPHER_num(*ciphers))
        cipher = sk_SSL_CIPHER_value(*ciphers, j);
      if (cipher && ((cipher->id >> 24) & 0xff) != 3) {
        log_debug(LD_NET, "Skipping v2 cipher %s", cipher->name);
        ++j;
      } else if (cipher &&
                 (cipher->id & 0xffff) == CLIENT_CIPHER_INFO_LIST[i].id) {
        log_debug(LD_NET, "Found cipher %s", cipher->name);
        sk_SSL_CIPHER_push(CLIENT_CIPHER_STACK, cipher);
        ++j;
        ++i;
      } else {
        log_debug(LD_NET, "Inserting fake %s", CLIENT_CIPHER_DUMMIES[i].name);
        sk_SSL_CIPHER_push(CLIENT_CIPHER_STACK, &CLIENT_CIPHER_DUMMIES[i]);
        ++i;
      }
    }
  }

  sk_SSL_CIPHER_free(*ciphers);
  *ciphers = sk_SSL_CIPHER_dup(CLIENT_CIPHER_STACK);
  tor_assert(*ciphers);

#else
    (void)ciphers;
#endif
}

/** Create a new TLS object from a file descriptor, and a flag to
 * determine whether it is functioning as a server.
 */
tor_tls_t *
tor_tls_new(int sock, int isServer)
{
  BIO *bio = NULL;
  tor_tls_t *result = tor_malloc_zero(sizeof(tor_tls_t));
  tor_tls_context_t *context = isServer ? server_tls_context :
    client_tls_context;

  tor_assert(context); /* make sure somebody made it first */
  if (!(result->ssl = SSL_new(context->ctx))) {
    tls_log_errors(NULL, LOG_WARN, LD_NET, "creating SSL object");
    tor_free(result);
    return NULL;
  }

#ifdef SSL_set_tlsext_host_name
  /* Browsers use the TLS hostname extension, so we should too. */
  {
    char *fake_hostname = crypto_random_hostname(4,25, "www.",".com");
    SSL_set_tlsext_host_name(result->ssl, fake_hostname);
    tor_free(fake_hostname);
  }
#endif

  if (!SSL_set_cipher_list(result->ssl,
                     isServer ? SERVER_CIPHER_LIST : CLIENT_CIPHER_LIST)) {
    tls_log_errors(NULL, LOG_WARN, LD_NET, "setting ciphers");
#ifdef SSL_set_tlsext_host_name
    SSL_set_tlsext_host_name(result->ssl, NULL);
#endif
    SSL_free(result->ssl);
    tor_free(result);
    return NULL;
  }
  if (!isServer)
    rectify_client_ciphers(&result->ssl->cipher_list);
  result->socket = sock;
  bio = BIO_new_socket(sock, BIO_NOCLOSE);
  if (! bio) {
    tls_log_errors(NULL, LOG_WARN, LD_NET, "opening BIO");
#ifdef SSL_set_tlsext_host_name
    SSL_set_tlsext_host_name(result->ssl, NULL);
#endif
    SSL_free(result->ssl);
    tor_free(result);
    return NULL;
  }
  HT_INSERT(tlsmap, &tlsmap_root, result);
  SSL_set_bio(result->ssl, bio, bio);
  tor_tls_context_incref(context);
  result->context = context;
  result->state = TOR_TLS_ST_HANDSHAKE;
  result->isServer = isServer;
  result->wantwrite_n = 0;
  result->last_write_count = BIO_number_written(bio);
  result->last_read_count = BIO_number_read(bio);
  if (result->last_write_count || result->last_read_count) {
    log_warn(LD_NET, "Newly created BIO has read count %lu, write count %lu",
             result->last_read_count, result->last_write_count);
  }
#ifdef V2_HANDSHAKE_SERVER
  if (isServer) {
    SSL_set_info_callback(result->ssl, tor_tls_server_info_callback);
  }
#endif

  /* Not expected to get called. */
  tls_log_errors(NULL, LOG_WARN, LD_NET, "creating tor_tls_t object");
  return result;
}

/** Make future log messages about <b>tls</b> display the address
 * <b>address</b>.
 */
void
tor_tls_set_logged_address(tor_tls_t *tls, const char *address)
{
  tor_assert(tls);
  tor_free(tls->address);
  tls->address = tor_strdup(address);
}

/** Set <b>cb</b> to be called with argument <b>arg</b> whenever <b>tls</b>
 * next gets a client-side renegotiate in the middle of a read.  Do not
 * invoke this function until <em>after</em> initial handshaking is done!
 */
void
tor_tls_set_renegotiate_callback(tor_tls_t *tls,
                                 void (*cb)(tor_tls_t *, void *arg),
                                 void *arg)
{
  tls->negotiated_callback = cb;
  tls->callback_arg = arg;
  tls->got_renegotiate = 0;
#ifdef V2_HANDSHAKE_SERVER
  if (cb) {
    SSL_set_info_callback(tls->ssl, tor_tls_server_info_callback);
  } else {
    SSL_set_info_callback(tls->ssl, NULL);
  }
#endif
}

/** If this version of openssl requires it, turn on renegotiation on
 * <b>tls</b>.
 */
void
tor_tls_unblock_renegotiation(tor_tls_t *tls)
{
  /* Yes, we know what we are doing here.  No, we do not treat a renegotiation
   * as authenticating any earlier-received data. */
  if (use_unsafe_renegotiation_flag) {
    tls->ssl->s3->flags |= SSL3_FLAGS_ALLOW_UNSAFE_LEGACY_RENEGOTIATION;
  }
  if (use_unsafe_renegotiation_op) {
    SSL_set_options(tls->ssl,
                    SSL_OP_ALLOW_UNSAFE_LEGACY_RENEGOTIATION);
  }
}

/** If this version of openssl supports it, turn off renegotiation on
 * <b>tls</b>.  (Our protocol never requires this for security, but it's nice
 * to use belt-and-suspenders here.)
 */
void
tor_tls_block_renegotiation(tor_tls_t *tls)
{
  tls->ssl->s3->flags &= ~SSL3_FLAGS_ALLOW_UNSAFE_LEGACY_RENEGOTIATION;
}

void
tor_tls_assert_renegotiation_unblocked(tor_tls_t *tls)
{
  if (use_unsafe_renegotiation_flag) {
    tor_assert(0 != (tls->ssl->s3->flags &
                     SSL3_FLAGS_ALLOW_UNSAFE_LEGACY_RENEGOTIATION));
  }
  if (use_unsafe_renegotiation_op) {
    long options = SSL_get_options(tls->ssl);
    tor_assert(0 != (options & SSL_OP_ALLOW_UNSAFE_LEGACY_RENEGOTIATION));
  }
}

/** Return whether this tls initiated the connect (client) or
 * received it (server). */
int
tor_tls_is_server(tor_tls_t *tls)
{
  tor_assert(tls);
  return tls->isServer;
}

/** Release resources associated with a TLS object.  Does not close the
 * underlying file descriptor.
 */
void
tor_tls_free(tor_tls_t *tls)
{
  tor_tls_t *removed;
  if (!tls)
    return;
  tor_assert(tls->ssl);
  removed = HT_REMOVE(tlsmap, &tlsmap_root, tls);
  if (!removed) {
    log_warn(LD_BUG, "Freeing a TLS that was not in the ssl->tls map.");
  }
#ifdef SSL_set_tlsext_host_name
  SSL_set_tlsext_host_name(tls->ssl, NULL);
#endif
  SSL_free(tls->ssl);
  tls->ssl = NULL;
  tls->negotiated_callback = NULL;
  if (tls->context)
    tor_tls_context_decref(tls->context);
  tor_free(tls->address);
  tor_free(tls);
}

/** Underlying function for TLS reading.  Reads up to <b>len</b>
 * characters from <b>tls</b> into <b>cp</b>.  On success, returns the
 * number of characters read.  On failure, returns TOR_TLS_ERROR,
 * TOR_TLS_CLOSE, TOR_TLS_WANTREAD, or TOR_TLS_WANTWRITE.
 */
int
tor_tls_read(tor_tls_t *tls, char *cp, size_t len)
{
  int r, err;
  tor_assert(tls);
  tor_assert(tls->ssl);
  tor_assert(tls->state == TOR_TLS_ST_OPEN);
  tor_assert(len<INT_MAX);
  r = SSL_read(tls->ssl, cp, (int)len);
  if (r > 0) {
#ifdef V2_HANDSHAKE_SERVER
    if (tls->got_renegotiate) {
      /* Renegotiation happened! */
      log_info(LD_NET, "Got a TLS renegotiation from %s", ADDR(tls));
      if (tls->negotiated_callback)
        tls->negotiated_callback(tls, tls->callback_arg);
      tls->got_renegotiate = 0;
    }
#endif
    return r;
  }
  err = tor_tls_get_error(tls, r, CATCH_ZERO, "reading", LOG_DEBUG, LD_NET);
  if (err == _TOR_TLS_ZERORETURN || err == TOR_TLS_CLOSE) {
    log_debug(LD_NET,"read returned r=%d; TLS is closed",r);
    tls->state = TOR_TLS_ST_CLOSED;
    return TOR_TLS_CLOSE;
  } else {
    tor_assert(err != TOR_TLS_DONE);
    log_debug(LD_NET,"read returned r=%d, err=%d",r,err);
    return err;
  }
}

/** Underlying function for TLS writing.  Write up to <b>n</b>
 * characters from <b>cp</b> onto <b>tls</b>.  On success, returns the
 * number of characters written.  On failure, returns TOR_TLS_ERROR,
 * TOR_TLS_WANTREAD, or TOR_TLS_WANTWRITE.
 */
int
tor_tls_write(tor_tls_t *tls, const char *cp, size_t n)
{
  int r, err;
  tor_assert(tls);
  tor_assert(tls->ssl);
  tor_assert(tls->state == TOR_TLS_ST_OPEN);
  tor_assert(n < INT_MAX);
  if (n == 0)
    return 0;
  if (tls->wantwrite_n) {
    /* if WANTWRITE last time, we must use the _same_ n as before */
    tor_assert(n >= tls->wantwrite_n);
    log_debug(LD_NET,"resuming pending-write, (%d to flush, reusing %d)",
              (int)n, (int)tls->wantwrite_n);
    n = tls->wantwrite_n;
    tls->wantwrite_n = 0;
  }
  r = SSL_write(tls->ssl, cp, (int)n);
  err = tor_tls_get_error(tls, r, 0, "writing", LOG_INFO, LD_NET);
  if (err == TOR_TLS_DONE) {
    return r;
  }
  if (err == TOR_TLS_WANTWRITE || err == TOR_TLS_WANTREAD) {
    tls->wantwrite_n = n;
  }
  return err;
}

/** Perform initial handshake on <b>tls</b>.  When finished, returns
 * TOR_TLS_DONE.  On failure, returns TOR_TLS_ERROR, TOR_TLS_WANTREAD,
 * or TOR_TLS_WANTWRITE.
 */
int
tor_tls_handshake(tor_tls_t *tls)
{
  int r;
  int oldstate;
  tor_assert(tls);
  tor_assert(tls->ssl);
  tor_assert(tls->state == TOR_TLS_ST_HANDSHAKE);
  check_no_tls_errors();
  oldstate = tls->ssl->state;
  if (tls->isServer) {
    log_debug(LD_HANDSHAKE, "About to call SSL_accept on %p (%s)", tls,
              ssl_state_to_string(tls->ssl->state));
    r = SSL_accept(tls->ssl);
  } else {
    log_debug(LD_HANDSHAKE, "About to call SSL_connect on %p (%s)", tls,
              ssl_state_to_string(tls->ssl->state));
    r = SSL_connect(tls->ssl);
  }
  if (oldstate != tls->ssl->state)
    log_debug(LD_HANDSHAKE, "After call, %p was in state %s",
              tls, ssl_state_to_string(tls->ssl->state));
  /* We need to call this here and not earlier, since OpenSSL has a penchant
   * for clearing its flags when you say accept or connect. */
  tor_tls_unblock_renegotiation(tls);
  r = tor_tls_get_error(tls,r,0, "handshaking", LOG_INFO, LD_HANDSHAKE);
  if (ERR_peek_error() != 0) {
    tls_log_errors(tls, tls->isServer ? LOG_INFO : LOG_WARN, LD_HANDSHAKE,
                   "handshaking");
    return TOR_TLS_ERROR_MISC;
  }
  if (r == TOR_TLS_DONE) {
    tls->state = TOR_TLS_ST_OPEN;
    return tor_tls_finish_handshake(tls);
  }
  return r;
}

/** Perform the final part of the intial TLS handshake on <b>tls</b>.  This
 * should be called for the first handshake only: it determines whether the v1
 * or the v2 handshake was used, and adjusts things for the renegotiation
 * handshake as appropriate.
 *
 * tor_tls_handshake() calls this on its own; you only need to call this if
 * bufferevent is doing the handshake for you.
 */
int
tor_tls_finish_handshake(tor_tls_t *tls)
{
  int r = TOR_TLS_DONE;
  if (tls->isServer) {
    SSL_set_info_callback(tls->ssl, NULL);
    SSL_set_verify(tls->ssl, SSL_VERIFY_PEER, always_accept_verify_cb);
    /* There doesn't seem to be a clear OpenSSL API to clear mode flags. */
    tls->ssl->mode &= ~SSL_MODE_NO_AUTO_CHAIN;
#ifdef V2_HANDSHAKE_SERVER
    if (tor_tls_client_is_using_v2_ciphers(tls->ssl, ADDR(tls))) {
      /* This check is redundant, but back when we did it in the callback,
       * we might have not been able to look up the tor_tls_t if the code
       * was buggy.  Fixing that. */
      if (!tls->wasV2Handshake) {
        log_warn(LD_BUG, "For some reason, wasV2Handshake didn't"
                 " get set. Fixing that.");
      }
      tls->wasV2Handshake = 1;
      log_debug(LD_HANDSHAKE, "Completed V2 TLS handshake with client; waiting"
                " for renegotiation.");
    } else {
      tls->wasV2Handshake = 0;
    }
#endif
  } else {
#ifdef V2_HANDSHAKE_CLIENT
    /* If we got no ID cert, we're a v2 handshake. */
    X509 *cert = SSL_get_peer_certificate(tls->ssl);
    STACK_OF(X509) *chain = SSL_get_peer_cert_chain(tls->ssl);
    int n_certs = sk_X509_num(chain);
    if (n_certs > 1 || (n_certs == 1 && cert != sk_X509_value(chain, 0))) {
      log_debug(LD_HANDSHAKE, "Server sent back multiple certificates; it "
                "looks like a v1 handshake on %p", tls);
      tls->wasV2Handshake = 0;
    } else {
      log_debug(LD_HANDSHAKE,
                "Server sent back a single certificate; looks like "
                "a v2 handshake on %p.", tls);
      tls->wasV2Handshake = 1;
    }
    if (cert)
      X509_free(cert);
#endif
    if (SSL_set_cipher_list(tls->ssl, SERVER_CIPHER_LIST) == 0) {
      tls_log_errors(NULL, LOG_WARN, LD_HANDSHAKE, "re-setting ciphers");
      r = TOR_TLS_ERROR_MISC;
    }
  }
  return r;
}

#ifdef USE_BUFFEREVENTS
/** Put <b>tls</b>, which must be a client connection, into renegotiation
 * mode. */
int
tor_tls_start_renegotiating(tor_tls_t *tls)
{
  int r = SSL_renegotiate(tls->ssl);
  if (r <= 0) {
    return tor_tls_get_error(tls, r, 0, "renegotiating", LOG_WARN,
                             LD_HANDSHAKE);
  }
  return 0;
}
#endif

/** Client only: Renegotiate a TLS session.  When finished, returns
 * TOR_TLS_DONE.  On failure, returns TOR_TLS_ERROR, TOR_TLS_WANTREAD, or
 * TOR_TLS_WANTWRITE.
 */
int
tor_tls_renegotiate(tor_tls_t *tls)
{
  int r;
  tor_assert(tls);
  /* We could do server-initiated renegotiation too, but that would be tricky.
   * Instead of "SSL_renegotiate, then SSL_do_handshake until done" */
  tor_assert(!tls->isServer);
  if (tls->state != TOR_TLS_ST_RENEGOTIATE) {
    int r = SSL_renegotiate(tls->ssl);
    if (r <= 0) {
      return tor_tls_get_error(tls, r, 0, "renegotiating", LOG_WARN,
                               LD_HANDSHAKE);
    }
    tls->state = TOR_TLS_ST_RENEGOTIATE;
  }
  r = SSL_do_handshake(tls->ssl);
  if (r == 1) {
    tls->state = TOR_TLS_ST_OPEN;
    return TOR_TLS_DONE;
  } else
    return tor_tls_get_error(tls, r, 0, "renegotiating handshake", LOG_INFO,
                             LD_HANDSHAKE);
}

/** Shut down an open tls connection <b>tls</b>.  When finished, returns
 * TOR_TLS_DONE.  On failure, returns TOR_TLS_ERROR, TOR_TLS_WANTREAD,
 * or TOR_TLS_WANTWRITE.
 */
int
tor_tls_shutdown(tor_tls_t *tls)
{
  int r, err;
  char buf[128];
  tor_assert(tls);
  tor_assert(tls->ssl);

  while (1) {
    if (tls->state == TOR_TLS_ST_SENTCLOSE) {
      /* If we've already called shutdown once to send a close message,
       * we read until the other side has closed too.
       */
      do {
        r = SSL_read(tls->ssl, buf, 128);
      } while (r>0);
      err = tor_tls_get_error(tls, r, CATCH_ZERO, "reading to shut down",
                              LOG_INFO, LD_NET);
      if (err == _TOR_TLS_ZERORETURN) {
        tls->state = TOR_TLS_ST_GOTCLOSE;
        /* fall through... */
      } else {
        return err;
      }
    }

    r = SSL_shutdown(tls->ssl);
    if (r == 1) {
      /* If shutdown returns 1, the connection is entirely closed. */
      tls->state = TOR_TLS_ST_CLOSED;
      return TOR_TLS_DONE;
    }
    err = tor_tls_get_error(tls, r, CATCH_SYSCALL|CATCH_ZERO, "shutting down",
                            LOG_INFO, LD_NET);
    if (err == _TOR_TLS_SYSCALL) {
      /* The underlying TCP connection closed while we were shutting down. */
      tls->state = TOR_TLS_ST_CLOSED;
      return TOR_TLS_DONE;
    } else if (err == _TOR_TLS_ZERORETURN) {
      /* The TLS connection says that it sent a shutdown record, but
       * isn't done shutting down yet.  Make sure that this hasn't
       * happened before, then go back to the start of the function
       * and try to read.
       */
      if (tls->state == TOR_TLS_ST_GOTCLOSE ||
         tls->state == TOR_TLS_ST_SENTCLOSE) {
        log(LOG_WARN, LD_NET,
            "TLS returned \"half-closed\" value while already half-closed");
        return TOR_TLS_ERROR_MISC;
      }
      tls->state = TOR_TLS_ST_SENTCLOSE;
      /* fall through ... */
    } else {
      return err;
    }
  } /* end loop */
}

/** Return true iff this TLS connection is authenticated.
 */
int
tor_tls_peer_has_cert(tor_tls_t *tls)
{
  X509 *cert;
  cert = SSL_get_peer_certificate(tls->ssl);
  tls_log_errors(tls, LOG_WARN, LD_HANDSHAKE, "getting peer certificate");
  if (!cert)
    return 0;
  X509_free(cert);
  return 1;
}

/** Warn that a certificate lifetime extends through a certain range. */
static void
log_cert_lifetime(X509 *cert, const char *problem)
{
  BIO *bio = NULL;
  BUF_MEM *buf;
  char *s1=NULL, *s2=NULL;
  char mytime[33];
  time_t now = time(NULL);
  struct tm tm;

  if (problem)
    log_warn(LD_GENERAL,
             "Certificate %s: is your system clock set incorrectly?",
             problem);

  if (!(bio = BIO_new(BIO_s_mem()))) {
    log_warn(LD_GENERAL, "Couldn't allocate BIO!"); goto end;
  }
  if (!(ASN1_TIME_print(bio, X509_get_notBefore(cert)))) {
    tls_log_errors(NULL, LOG_WARN, LD_NET, "printing certificate lifetime");
    goto end;
  }
  BIO_get_mem_ptr(bio, &buf);
  s1 = tor_strndup(buf->data, buf->length);

  (void)BIO_reset(bio);
  if (!(ASN1_TIME_print(bio, X509_get_notAfter(cert)))) {
    tls_log_errors(NULL, LOG_WARN, LD_NET, "printing certificate lifetime");
    goto end;
  }
  BIO_get_mem_ptr(bio, &buf);
  s2 = tor_strndup(buf->data, buf->length);

  strftime(mytime, 32, "%b %d %H:%M:%S %Y GMT", tor_gmtime_r(&now, &tm));

  log_warn(LD_GENERAL,
           "(certificate lifetime runs from %s through %s. Your time is %s.)",
           s1,s2,mytime);

 end:
  /* Not expected to get invoked */
  tls_log_errors(NULL, LOG_WARN, LD_NET, "getting certificate lifetime");
  if (bio)
    BIO_free(bio);
  tor_free(s1);
  tor_free(s2);
}

/** Helper function: try to extract a link certificate and an identity
 * certificate from <b>tls</b>, and store them in *<b>cert_out</b> and
 * *<b>id_cert_out</b> respectively.  Log all messages at level
 * <b>severity</b>.
 *
 * Note that a reference is added to cert_out, so it needs to be
 * freed. id_cert_out doesn't. */
static void
try_to_extract_certs_from_tls(int severity, tor_tls_t *tls,
                              X509 **cert_out, X509 **id_cert_out)
{
  X509 *cert = NULL, *id_cert = NULL;
  STACK_OF(X509) *chain = NULL;
  int num_in_chain, i;
  *cert_out = *id_cert_out = NULL;

  if (!(cert = SSL_get_peer_certificate(tls->ssl)))
    return;
  *cert_out = cert;
  if (!(chain = SSL_get_peer_cert_chain(tls->ssl)))
    return;
  num_in_chain = sk_X509_num(chain);
  /* 1 means we're receiving (server-side), and it's just the id_cert.
   * 2 means we're connecting (client-side), and it's both the link
   * cert and the id_cert.
   */
  if (num_in_chain < 1) {
    log_fn(severity,LD_PROTOCOL,
           "Unexpected number of certificates in chain (%d)",
           num_in_chain);
    return;
  }
  for (i=0; i<num_in_chain; ++i) {
    id_cert = sk_X509_value(chain, i);
    if (X509_cmp(id_cert, cert) != 0)
      break;
  }
  *id_cert_out = id_cert;
}

/** If the provided tls connection is authenticated and has a
 * certificate chain that is currently valid and signed, then set
 * *<b>identity_key</b> to the identity certificate's key and return
 * 0.  Else, return -1 and log complaints with log-level <b>severity</b>.
 */
int
tor_tls_verify(int severity, tor_tls_t *tls, crypto_pk_env_t **identity_key)
{
  X509 *cert = NULL, *id_cert = NULL;
  EVP_PKEY *id_pkey = NULL;
  RSA *rsa;
  int r = -1;

  *identity_key = NULL;

  try_to_extract_certs_from_tls(severity, tls, &cert, &id_cert);
  if (!cert)
    goto done;
  if (!id_cert) {
    log_fn(severity,LD_PROTOCOL,"No distinct identity certificate found");
    goto done;
  }
  tls_log_errors(tls, severity, LD_HANDSHAKE, "before verifying certificate");

  if (!(id_pkey = X509_get_pubkey(id_cert)) ||
      X509_verify(cert, id_pkey) <= 0) {
    log_fn(severity,LD_PROTOCOL,"X509_verify on cert and pkey returned <= 0");
    tls_log_errors(tls, severity, LD_HANDSHAKE, "verifying certificate");
    goto done;
  }

  rsa = EVP_PKEY_get1_RSA(id_pkey);
  if (!rsa)
    goto done;
  *identity_key = _crypto_new_pk_env_rsa(rsa);

  r = 0;

 done:
  if (cert)
    X509_free(cert);
  if (id_pkey)
    EVP_PKEY_free(id_pkey);

  /* This should never get invoked, but let's make sure in case OpenSSL
   * acts unexpectedly. */
  tls_log_errors(tls, LOG_WARN, LD_HANDSHAKE, "finishing tor_tls_verify");

  return r;
}

/** Check whether the certificate set on the connection <b>tls</b> is
 * expired or not-yet-valid, give or take <b>tolerance</b>
 * seconds. Return 0 for valid, -1 for failure.
 *
 * NOTE: you should call tor_tls_verify before tor_tls_check_lifetime.
 */
int
tor_tls_check_lifetime(tor_tls_t *tls, int tolerance)
{
  time_t now, t;
  X509 *cert;
  int r = -1;

  now = time(NULL);

  if (!(cert = SSL_get_peer_certificate(tls->ssl)))
    goto done;

  t = now + tolerance;
  if (X509_cmp_time(X509_get_notBefore(cert), &t) > 0) {
    log_cert_lifetime(cert, "not yet valid");
    goto done;
  }
  t = now - tolerance;
  if (X509_cmp_time(X509_get_notAfter(cert), &t) < 0) {
    log_cert_lifetime(cert, "already expired");
    goto done;
  }

  r = 0;
 done:
  if (cert)
    X509_free(cert);
  /* Not expected to get invoked */
  tls_log_errors(tls, LOG_WARN, LD_NET, "checking certificate lifetime");

  return r;
}

/** Return the number of bytes available for reading from <b>tls</b>.
 */
int
tor_tls_get_pending_bytes(tor_tls_t *tls)
{
  tor_assert(tls);
  return SSL_pending(tls->ssl);
}

/** If <b>tls</b> requires that the next write be of a particular size,
 * return that size.  Otherwise, return 0. */
size_t
tor_tls_get_forced_write_size(tor_tls_t *tls)
{
  return tls->wantwrite_n;
}

/** Sets n_read and n_written to the number of bytes read and written,
 * respectively, on the raw socket used by <b>tls</b> since the last time this
 * function was called on <b>tls</b>. */
void
tor_tls_get_n_raw_bytes(tor_tls_t *tls, size_t *n_read, size_t *n_written)
{
  BIO *wbio, *tmpbio;
  unsigned long r, w;
  r = BIO_number_read(SSL_get_rbio(tls->ssl));
  /* We want the number of bytes actually for real written.  Unfortunately,
   * sometimes OpenSSL replaces the wbio on tls->ssl with a buffering bio,
   * which makes the answer turn out wrong.  Let's cope with that.  Note
   * that this approach will fail if we ever replace tls->ssl's BIOs with
   * buffering bios for reasons of our own.  As an alternative, we could
   * save the original BIO for  tls->ssl in the tor_tls_t structure, but
   * that would be tempting fate. */
  wbio = SSL_get_wbio(tls->ssl);
  if (wbio->method == BIO_f_buffer() && (tmpbio = BIO_next(wbio)) != NULL)
    wbio = tmpbio;
  w = BIO_number_written(wbio);

  /* We are ok with letting these unsigned ints go "negative" here:
   * If we wrapped around, this should still give us the right answer, unless
   * we wrapped around by more than ULONG_MAX since the last time we called
   * this function.
   */
  *n_read = (size_t)(r - tls->last_read_count);
  *n_written = (size_t)(w - tls->last_write_count);
  if (*n_read > INT_MAX || *n_written > INT_MAX) {
    log_warn(LD_BUG, "Preposterously large value in tor_tls_get_n_raw_bytes. "
             "r=%lu, last_read=%lu, w=%lu, last_written=%lu",
             r, tls->last_read_count, w, tls->last_write_count);
  }
  tls->last_read_count = r;
  tls->last_write_count = w;
}

/** Implement check_no_tls_errors: If there are any pending OpenSSL
 * errors, log an error message. */
void
_check_no_tls_errors(const char *fname, int line)
{
  if (ERR_peek_error() == 0)
    return;
  log(LOG_WARN, LD_CRYPTO, "Unhandled OpenSSL errors found at %s:%d: ",
      tor_fix_source_file(fname), line);
  tls_log_errors(NULL, LOG_WARN, LD_NET, NULL);
}

/** Return true iff the initial TLS connection at <b>tls</b> did not use a v2
 * TLS handshake. Output is undefined if the handshake isn't finished. */
int
tor_tls_used_v1_handshake(tor_tls_t *tls)
{
  if (tls->isServer) {
#ifdef V2_HANDSHAKE_SERVER
    return ! tls->wasV2Handshake;
#endif
  } else {
#ifdef V2_HANDSHAKE_CLIENT
    return ! tls->wasV2Handshake;
#endif
  }
  return 1;
}

/** Return the number of server handshakes that we've noticed doing on
 * <b>tls</b>. */
int
tor_tls_get_num_server_handshakes(tor_tls_t *tls)
{
  return tls->server_handshake_count;
}

/** Return true iff the server TLS connection <b>tls</b> got the renegotiation
 * request it was waiting for. */
int
tor_tls_server_got_renegotiate(tor_tls_t *tls)
{
  return tls->got_renegotiate;
}

/** Examine the amount of memory used and available for buffers in <b>tls</b>.
 * Set *<b>rbuf_capacity</b> to the amount of storage allocated for the read
 * buffer and *<b>rbuf_bytes</b> to the amount actually used.
 * Set *<b>wbuf_capacity</b> to the amount of storage allocated for the write
 * buffer and *<b>wbuf_bytes</b> to the amount actually used. */
void
tor_tls_get_buffer_sizes(tor_tls_t *tls,
                         size_t *rbuf_capacity, size_t *rbuf_bytes,
                         size_t *wbuf_capacity, size_t *wbuf_bytes)
{
  if (tls->ssl->s3->rbuf.buf)
    *rbuf_capacity = tls->ssl->s3->rbuf.len;
  else
    *rbuf_capacity = 0;
  if (tls->ssl->s3->wbuf.buf)
    *wbuf_capacity = tls->ssl->s3->wbuf.len;
  else
    *wbuf_capacity = 0;
  *rbuf_bytes = tls->ssl->s3->rbuf.left;
  *wbuf_bytes = tls->ssl->s3->wbuf.left;
}

#ifdef USE_BUFFEREVENTS
/** Construct and return an TLS-encrypting bufferevent to send data over
 * <b>socket</b>, which must match the socket of the underlying bufferevent
 * <b>bufev_in</b>.  The TLS object <b>tls</b> is used for encryption.
 *
 * This function will either create a filtering bufferevent that wraps around
 * <b>bufev_in</b>, or it will free bufev_in and return a new bufferevent that
 * uses the <b>tls</b> to talk to the network directly.  Do not use
 * <b>bufev_in</b> after calling this function.
 *
 * The connection will start out doing a server handshake if <b>receiving</b>
 * is strue, and a client handshake otherwise.
 *
 * Returns NULL on failure.
 */
struct bufferevent *
tor_tls_init_bufferevent(tor_tls_t *tls, struct bufferevent *bufev_in,
                         evutil_socket_t socket, int receiving)
{
  struct bufferevent *out;
  const enum bufferevent_ssl_state state = receiving ?
    BUFFEREVENT_SSL_ACCEPTING : BUFFEREVENT_SSL_CONNECTING;

#if 0
  (void) socket;
  out = bufferevent_openssl_filter_new(tor_libevent_get_base(),
                                       bufev_in,
                                       tls->ssl,
                                       state,
                                       BEV_OPT_DEFER_CALLBACKS);
#else
  if (bufev_in) {
    evutil_socket_t s = bufferevent_getfd(bufev_in);
    tor_assert(s == -1 || s == socket);
    tor_assert(evbuffer_get_length(bufferevent_get_input(bufev_in)) == 0);
    tor_assert(evbuffer_get_length(bufferevent_get_output(bufev_in)) == 0);
    tor_assert(BIO_number_read(SSL_get_rbio(tls->ssl)) == 0);
    tor_assert(BIO_number_written(SSL_get_rbio(tls->ssl)) == 0);
    bufferevent_free(bufev_in);
  }
  tls->state = TOR_TLS_ST_BUFFEREVENT;

  /* Current versions (as of 2.0.7-rc) of Libevent need to defer
   * bufferevent_openssl callbacks, or else our callback functions will
   * get called reentrantly, which is bad for us.
   */
  out = bufferevent_openssl_socket_new(tor_libevent_get_base(),
                                       socket,
                                       tls->ssl,
                                       state,
                                       BEV_OPT_DEFER_CALLBACKS);
#endif
  /* Unblock _after_ creating the bufferevent, since accept/connect tend to
   * clear flags. */
  tor_tls_unblock_renegotiation(tls);

  return out;
}
#endif
<|MERGE_RESOLUTION|>--- conflicted
+++ resolved
@@ -199,13 +199,7 @@
                                         const char *cname,
                                         const char *cname_sign,
                                         unsigned int lifetime);
-<<<<<<< HEAD
-
-/** Global tls context. We keep it here because nobody else needs to
- * touch it. */
-static tor_tls_context_t *global_tls_context = NULL;
-=======
-static void tor_tls_unblock_renegotiation(tor_tls_t *tls);
+
 static int tor_tls_context_init_one(tor_tls_context_t **ppcontext,
                                     crypto_pk_env_t *identity,
                                     unsigned int key_lifetime);
@@ -216,7 +210,7 @@
  * to touch them. */
 static tor_tls_context_t *server_tls_context = NULL;
 static tor_tls_context_t *client_tls_context = NULL;
->>>>>>> 441241c1
+
 /** True iff tor_tls_init() has been called. */
 static int tls_library_is_initialized = 0;
 
