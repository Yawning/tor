--- conflicted
+++ resolved
@@ -758,17 +758,6 @@
       tor_addr_t addr;
       if (!build_state || !build_state->chosen_exit ||
           !entry_conn->socks_request) {
-<<<<<<< HEAD
-        /* clang thinks that an array midway through a structure
-         * will never have a NULL address, under either:
-         * -Wpointer-bool-conversion if using !, or
-         * -Wtautological-pointer-compare if using == or !=
-         * It's probably right (unless pointers overflow and wrap),
-         * so we just skip this check
-         || !entry_conn->socks_request->address
-         */
-=======
->>>>>>> 33df3e37
         continue;
       }
       if (tor_addr_parse(&addr, entry_conn->socks_request->address)<0 ||
