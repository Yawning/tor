/* Copyright (c) 2001 Matej Pfajfar.
 * Copyright (c) 2001-2004, Roger Dingledine.
 * Copyright (c) 2004-2006, Roger Dingledine, Nick Mathewson.
 * Copyright (c) 2007-2011, The Tor Project, Inc. */
/* See LICENSE for licensing information */

/**
 * \file circuituse.c
 * \brief Launch the right sort of circuits and attach streams to them.
 **/

#include "or.h"
#include "circuitbuild.h"
#include "circuitlist.h"
#include "circuituse.h"
#include "config.h"
#include "connection.h"
#include "connection_edge.h"
#include "control.h"
#include "nodelist.h"
#include "policies.h"
#include "rendclient.h"
#include "rendcommon.h"
#include "rendservice.h"
#include "rephist.h"
#include "router.h"
#include "routerlist.h"

/********* START VARIABLES **********/

extern circuit_t *global_circuitlist; /* from circuitlist.c */

/********* END VARIABLES ************/

static void circuit_expire_old_circuits_clientside(void);
static void circuit_increment_failure_count(void);

/** Return 1 if <b>circ</b> could be returned by circuit_get_best().
 * Else return 0.
 */
static int
circuit_is_acceptable(const origin_circuit_t *origin_circ,
                      const edge_connection_t *conn,
                      int must_be_open, uint8_t purpose,
                      int need_uptime, int need_internal,
                      time_t now)
{
  const circuit_t *circ = TO_CIRCUIT(origin_circ);
  const node_t *exitnode;
  cpath_build_state_t *build_state;
  tor_assert(circ);
  tor_assert(conn);
  tor_assert(conn->socks_request);

  if (must_be_open && (circ->state != CIRCUIT_STATE_OPEN || !circ->n_conn))
    return 0; /* ignore non-open circs */
  if (circ->marked_for_close)
    return 0;

  /* if this circ isn't our purpose, skip. */
  if (purpose == CIRCUIT_PURPOSE_C_REND_JOINED && !must_be_open) {
    if (circ->purpose != CIRCUIT_PURPOSE_C_ESTABLISH_REND &&
        circ->purpose != CIRCUIT_PURPOSE_C_REND_READY &&
        circ->purpose != CIRCUIT_PURPOSE_C_REND_READY_INTRO_ACKED &&
        circ->purpose != CIRCUIT_PURPOSE_C_REND_JOINED)
      return 0;
  } else if (purpose == CIRCUIT_PURPOSE_C_INTRODUCE_ACK_WAIT &&
             !must_be_open) {
    if (circ->purpose != CIRCUIT_PURPOSE_C_INTRODUCING &&
        circ->purpose != CIRCUIT_PURPOSE_C_INTRODUCE_ACK_WAIT)
      return 0;
  } else {
    if (purpose != circ->purpose)
      return 0;
  }

  if (purpose == CIRCUIT_PURPOSE_C_GENERAL ||
      purpose == CIRCUIT_PURPOSE_C_REND_JOINED)
    if (circ->timestamp_dirty &&
       circ->timestamp_dirty+get_options()->MaxCircuitDirtiness <= now)
      return 0;

  /* decide if this circ is suitable for this conn */

  /* for rend circs, circ->cpath->prev is not the last router in the
   * circuit, it's the magical extra bob hop. so just check the nickname
   * of the one we meant to finish at.
   */
  build_state = origin_circ->build_state;
  exitnode = build_state_get_exit_node(build_state);

  if (need_uptime && !build_state->need_uptime)
    return 0;
  if (need_internal != build_state->is_internal)
    return 0;

  if (purpose == CIRCUIT_PURPOSE_C_GENERAL) {
    if (!exitnode && !build_state->onehop_tunnel) {
      log_debug(LD_CIRC,"Not considering circuit with unknown router.");
      return 0; /* this circuit is screwed and doesn't know it yet,
                 * or is a rendezvous circuit. */
    }
    if (build_state->onehop_tunnel) {
      if (!conn->want_onehop) {
        log_debug(LD_CIRC,"Skipping one-hop circuit.");
        return 0;
      }
      tor_assert(conn->chosen_exit_name);
      if (build_state->chosen_exit) {
        char digest[DIGEST_LEN];
        if (hexdigest_to_digest(conn->chosen_exit_name, digest) < 0)
          return 0; /* broken digest, we don't want it */
        if (tor_memneq(digest, build_state->chosen_exit->identity_digest,
                          DIGEST_LEN))
          return 0; /* this is a circuit to somewhere else */
        if (tor_digest_is_zero(digest)) {
          /* we don't know the digest; have to compare addr:port */
          tor_addr_t addr;
          int r = tor_addr_from_str(&addr, conn->socks_request->address);
          if (r < 0 ||
              !tor_addr_eq(&build_state->chosen_exit->addr, &addr) ||
              build_state->chosen_exit->port != conn->socks_request->port)
            return 0;
        }
      }
    } else {
      if (conn->want_onehop) {
        /* don't use three-hop circuits -- that could hurt our anonymity. */
        return 0;
      }
    }
    if (exitnode && !connection_ap_can_use_exit(conn, exitnode)) {
      /* can't exit from this router */
      return 0;
    }
  } else { /* not general */
    if ((conn->rend_data && !origin_circ->rend_data) ||
        (!conn->rend_data && origin_circ->rend_data) ||
        (conn->rend_data && origin_circ->rend_data &&
         rend_cmp_service_ids(conn->rend_data->onion_address,
                              origin_circ->rend_data->onion_address))) {
      /* this circ is not for this conn */
      return 0;
    }
  }

  if (!connection_edge_compatible_with_circuit(conn, origin_circ)) {
    /* conn needs to be isolated from other conns that have already used
     * origin_circ */
    return 0;
  }

  return 1;
}

/** Return 1 if circuit <b>a</b> is better than circuit <b>b</b> for
 * <b>conn</b>, and return 0 otherwise. Used by circuit_get_best.
 */
static int
circuit_is_better(const origin_circuit_t *oa, const origin_circuit_t *ob,
                  const edge_connection_t *conn)
{
  const circuit_t *a = TO_CIRCUIT(oa);
  const circuit_t *b = TO_CIRCUIT(ob);
  const uint8_t purpose = conn->_base.purpose;
  int a_bits, b_bits;

  switch (purpose) {
    case CIRCUIT_PURPOSE_C_GENERAL:
      /* if it's used but less dirty it's best;
       * else if it's more recently created it's best
       */
      if (b->timestamp_dirty) {
        if (a->timestamp_dirty &&
            a->timestamp_dirty > b->timestamp_dirty)
          return 1;
      } else {
        if (a->timestamp_dirty ||
            timercmp(&a->timestamp_created, &b->timestamp_created, >))
          return 1;
        if (ob->build_state->is_internal)
          /* XXX023 what the heck is this internal thing doing here. I
           * think we can get rid of it. circuit_is_acceptable() already
           * makes sure that is_internal is exactly what we need it to
           * be. -RD */
          return 1;
      }
      break;
    case CIRCUIT_PURPOSE_C_INTRODUCE_ACK_WAIT:
      /* the closer it is to ack_wait the better it is */
      if (a->purpose > b->purpose)
        return 1;
      break;
    case CIRCUIT_PURPOSE_C_REND_JOINED:
      /* the closer it is to rend_joined the better it is */
      if (a->purpose > b->purpose)
        return 1;
      break;
  }

  /* XXXX023 Maybe this check should get a higher priority to avoid
   *   using up circuits too rapidly. */

  a_bits = connection_edge_update_circuit_isolation(conn,
                                                    (origin_circuit_t*)oa, 1);
  b_bits = connection_edge_update_circuit_isolation(conn,
                                                    (origin_circuit_t*)ob, 1);
  /* if x_bits < 0, then we have not used x for anything; better not to dirty
   * a connection if we can help it. */
  if (a_bits < 0) {
    return 0;
  } else if (b_bits < 0) {
    return 1;
  }
  a_bits &= ~ oa->isolation_flags_mixed;
  a_bits &= ~ ob->isolation_flags_mixed;
  if (n_bits_set_u8(a_bits) < n_bits_set_u8(b_bits)) {
    /* The fewer new restrictions we need to make on a circuit for stream
     * isolation, the better. */
    return 1;
  }

  return 0;
}

/** Find the best circ that conn can use, preferably one which is
 * dirty. Circ must not be too old.
 *
 * Conn must be defined.
 *
 * If must_be_open, ignore circs not in CIRCUIT_STATE_OPEN.
 *
 * circ_purpose specifies what sort of circuit we must have.
 * It can be C_GENERAL, C_INTRODUCE_ACK_WAIT, or C_REND_JOINED.
 *
 * If it's REND_JOINED and must_be_open==0, then return the closest
 * rendezvous-purposed circuit that you can find.
 *
 * If it's INTRODUCE_ACK_WAIT and must_be_open==0, then return the
 * closest introduce-purposed circuit that you can find.
 */
static origin_circuit_t *
circuit_get_best(const edge_connection_t *conn,
                 int must_be_open, uint8_t purpose,
                 int need_uptime, int need_internal)
{
  circuit_t *circ;
  origin_circuit_t *best=NULL;
  struct timeval now;
  int intro_going_on_but_too_old = 0;

  tor_assert(conn);

  tor_assert(purpose == CIRCUIT_PURPOSE_C_GENERAL ||
             purpose == CIRCUIT_PURPOSE_C_INTRODUCE_ACK_WAIT ||
             purpose == CIRCUIT_PURPOSE_C_REND_JOINED);

  tor_gettimeofday(&now);

  for (circ=global_circuitlist;circ;circ = circ->next) {
    origin_circuit_t *origin_circ;
    if (!CIRCUIT_IS_ORIGIN(circ))
      continue;
    origin_circ = TO_ORIGIN_CIRCUIT(circ);
    if (!circuit_is_acceptable(origin_circ,conn,must_be_open,purpose,
                               need_uptime,need_internal,now.tv_sec))
      continue;

    if (purpose == CIRCUIT_PURPOSE_C_INTRODUCE_ACK_WAIT &&
        !must_be_open && circ->state != CIRCUIT_STATE_OPEN &&
        tv_mdiff(&now, &circ->timestamp_created) > circ_times.timeout_ms) {
      intro_going_on_but_too_old = 1;
      continue;
    }

    /* now this is an acceptable circ to hand back. but that doesn't
     * mean it's the *best* circ to hand back. try to decide.
     */
    if (!best || circuit_is_better(origin_circ,best,conn))
      best = origin_circ;
  }

  if (!best && intro_going_on_but_too_old)
    log_info(LD_REND|LD_CIRC, "There is an intro circuit being created "
             "right now, but it has already taken quite a while. Starting "
             "one in parallel.");

  return best;
}

/** Return the number of not-yet-open general-purpose origin circuits. */
static int
count_pending_general_client_circuits(void)
{
  const circuit_t *circ;

  int count = 0;

  for (circ = global_circuitlist; circ; circ = circ->next) {
    if (circ->marked_for_close ||
        circ->state == CIRCUIT_STATE_OPEN ||
        circ->purpose != CIRCUIT_PURPOSE_C_GENERAL ||
        !CIRCUIT_IS_ORIGIN(circ))
      continue;

    ++count;
  }

  return count;
}

#if 0
/** Check whether, according to the policies in <b>options</b>, the
 * circuit <b>circ</b> makes sense. */
/* XXXX currently only checks Exclude{Exit}Nodes; it should check more.
 * Also, it doesn't have the right definition of an exit circuit. Also,
 * it's never called. */
int
circuit_conforms_to_options(const origin_circuit_t *circ,
                            const or_options_t *options)
{
  const crypt_path_t *cpath, *cpath_next = NULL;

  /* first check if it includes any excluded nodes */
  for (cpath = circ->cpath; cpath_next != circ->cpath; cpath = cpath_next) {
    cpath_next = cpath->next;
    if (routerset_contains_extendinfo(options->ExcludeNodes,
                                      cpath->extend_info))
      return 0;
  }

  /* then consider the final hop */
  if (routerset_contains_extendinfo(options->ExcludeExitNodes,
                                    circ->cpath->prev->extend_info))
    return 0;

  return 1;
}
#endif

/** Close all circuits that start at us, aren't open, and were born
 * at least CircuitBuildTimeout seconds ago.
 */
void
circuit_expire_building(void)
{
  circuit_t *victim, *next_circ = global_circuitlist;
  /* circ_times.timeout_ms and circ_times.close_ms are from
   * circuit_build_times_get_initial_timeout() if we haven't computed
   * custom timeouts yet */
  struct timeval general_cutoff, begindir_cutoff, fourhop_cutoff,
    cannibalize_cutoff, close_cutoff, extremely_old_cutoff;
  struct timeval now;
  cpath_build_state_t *build_state;

  tor_gettimeofday(&now);
#define SET_CUTOFF(target, msec) do {                       \
    long ms = tor_lround(msec);                             \
    struct timeval diff;                                    \
    diff.tv_sec = ms / 1000;                                \
    diff.tv_usec = (int)((ms % 1000) * 1000);               \
    timersub(&now, &diff, &target);                         \
  } while (0)

  SET_CUTOFF(general_cutoff, circ_times.timeout_ms);
  SET_CUTOFF(begindir_cutoff, circ_times.timeout_ms / 2.0);
  SET_CUTOFF(fourhop_cutoff, circ_times.timeout_ms * (4/3.0));
  SET_CUTOFF(cannibalize_cutoff, circ_times.timeout_ms / 2.0);
  SET_CUTOFF(close_cutoff, circ_times.close_ms);
  SET_CUTOFF(extremely_old_cutoff, circ_times.close_ms*2 + 1000);

  while (next_circ) {
    struct timeval cutoff;
    victim = next_circ;
    next_circ = next_circ->next;
    if (!CIRCUIT_IS_ORIGIN(victim) || /* didn't originate here */
        victim->marked_for_close) /* don't mess with marked circs */
      continue;

    build_state = TO_ORIGIN_CIRCUIT(victim)->build_state;
    if (build_state && build_state->onehop_tunnel)
      cutoff = begindir_cutoff;
    else if (build_state && build_state->desired_path_len == 4
             && !TO_ORIGIN_CIRCUIT(victim)->has_opened)
      cutoff = fourhop_cutoff;
    else if (TO_ORIGIN_CIRCUIT(victim)->has_opened)
      cutoff = cannibalize_cutoff;
    else if (victim->purpose == CIRCUIT_PURPOSE_C_MEASURE_TIMEOUT)
      cutoff = close_cutoff;
    else
      cutoff = general_cutoff;

    if (timercmp(&victim->timestamp_created, &cutoff, >))
      continue; /* it's still young, leave it alone */

#if 0
    /* some debug logs, to help track bugs */
    if (victim->purpose >= CIRCUIT_PURPOSE_C_INTRODUCING &&
        victim->purpose <= CIRCUIT_PURPOSE_C_REND_READY_INTRO_ACKED) {
      if (!victim->timestamp_dirty)
        log_fn(LOG_DEBUG,"Considering %sopen purpose %d to %s (circid %d)."
               "(clean).",
               victim->state == CIRCUIT_STATE_OPEN ? "" : "non",
               victim->purpose, victim->build_state->chosen_exit_name,
               victim->n_circ_id);
      else
        log_fn(LOG_DEBUG,"Considering %sopen purpose %d to %s (circid %d). "
               "%d secs since dirty.",
               victim->state == CIRCUIT_STATE_OPEN ? "" : "non",
               victim->purpose, victim->build_state->chosen_exit_name,
               victim->n_circ_id,
               (int)(now - victim->timestamp_dirty));
    }
#endif

    /* if circ is !open, or if it's open but purpose is a non-finished
     * intro or rend, then mark it for close */
    if (victim->state == CIRCUIT_STATE_OPEN) {
      switch (victim->purpose) {
        default: /* most open circuits can be left alone. */
          continue; /* yes, continue inside a switch refers to the nearest
                     * enclosing loop. C is smart. */
        case CIRCUIT_PURPOSE_C_ESTABLISH_REND:
        case CIRCUIT_PURPOSE_C_INTRODUCING:
        case CIRCUIT_PURPOSE_S_ESTABLISH_INTRO:
          break; /* too old, need to die */
        case CIRCUIT_PURPOSE_C_REND_READY:
          /* it's a rend_ready circ -- has it already picked a query? */
          /* c_rend_ready circs measure age since timestamp_dirty,
           * because that's set when they switch purposes
           */
          if (TO_ORIGIN_CIRCUIT(victim)->rend_data ||
              victim->timestamp_dirty > cutoff.tv_sec)
            continue;
          break;
        case CIRCUIT_PURPOSE_C_REND_READY_INTRO_ACKED:
        case CIRCUIT_PURPOSE_C_INTRODUCE_ACK_WAIT:
          /* rend and intro circs become dirty each time they
           * make an introduction attempt. so timestamp_dirty
           * will reflect the time since the last attempt.
           */
          if (victim->timestamp_dirty > cutoff.tv_sec)
            continue;
          break;
      }
    } else { /* circuit not open, consider recording failure as timeout */
      int first_hop_succeeded = TO_ORIGIN_CIRCUIT(victim)->cpath &&
            TO_ORIGIN_CIRCUIT(victim)->cpath->state == CPATH_STATE_OPEN;

      if (TO_ORIGIN_CIRCUIT(victim)->p_streams != NULL) {
        log_warn(LD_BUG, "Circuit %d (purpose %d, %s) has timed out, "
                 "yet has attached streams!",
                 TO_ORIGIN_CIRCUIT(victim)->global_identifier,
                 victim->purpose,
                 circuit_purpose_to_string(victim->purpose));
        tor_fragile_assert();
        continue;
      }

      if (circuit_timeout_want_to_count_circ(TO_ORIGIN_CIRCUIT(victim)) &&
          circuit_build_times_enough_to_compute(&circ_times)) {
        /* Circuits are allowed to last longer for measurement.
         * Switch their purpose and wait. */
        if (victim->purpose != CIRCUIT_PURPOSE_C_MEASURE_TIMEOUT) {
          control_event_circuit_status(TO_ORIGIN_CIRCUIT(victim),
                                       CIRC_EVENT_FAILED,
                                       END_CIRC_REASON_TIMEOUT);
          victim->purpose = CIRCUIT_PURPOSE_C_MEASURE_TIMEOUT;
          /* Record this failure to check for too many timeouts
           * in a row. This function does not record a time value yet
           * (we do that later); it only counts the fact that we did
           * have a timeout. */
          circuit_build_times_count_timeout(&circ_times,
                                            first_hop_succeeded);
          continue;
        }

        /*
         * If the circuit build time is much greater than we would have cut
         * it off at, we probably had a suspend event along this codepath,
         * and we should discard the value.
         */
        if (timercmp(&victim->timestamp_created, &extremely_old_cutoff, <)) {
          log_notice(LD_CIRC,
                     "Extremely large value for circuit build timeout: %lds. "
                     "Assuming clock jump. Purpose %d (%s)",
                     (long)(now.tv_sec - victim->timestamp_created.tv_sec),
                     victim->purpose,
                     circuit_purpose_to_string(victim->purpose));
        } else if (circuit_build_times_count_close(&circ_times,
                                         first_hop_succeeded,
                                         victim->timestamp_created.tv_sec)) {
          circuit_build_times_set_timeout(&circ_times);
        }
      }
    }

    if (victim->n_conn)
      log_info(LD_CIRC,"Abandoning circ %s:%d:%d (state %d:%s, purpose %d)",
               victim->n_conn->_base.address, victim->n_conn->_base.port,
               victim->n_circ_id,
               victim->state, circuit_state_to_string(victim->state),
               victim->purpose);
    else
      log_info(LD_CIRC,"Abandoning circ %d (state %d:%s, purpose %d)",
               victim->n_circ_id, victim->state,
               circuit_state_to_string(victim->state), victim->purpose);

    circuit_log_path(LOG_INFO,LD_CIRC,TO_ORIGIN_CIRCUIT(victim));
    if (victim->purpose == CIRCUIT_PURPOSE_C_MEASURE_TIMEOUT)
      circuit_mark_for_close(victim, END_CIRC_REASON_MEASUREMENT_EXPIRED);
    else
      circuit_mark_for_close(victim, END_CIRC_REASON_TIMEOUT);
  }
}

/** Remove any elements in <b>needed_ports</b> that are handled by an
 * open or in-progress circuit.
 */
void
circuit_remove_handled_ports(smartlist_t *needed_ports)
{
  int i;
  uint16_t *port;

  for (i = 0; i < smartlist_len(needed_ports); ++i) {
    port = smartlist_get(needed_ports, i);
    tor_assert(*port);
    if (circuit_stream_is_being_handled(NULL, *port,
                                        MIN_CIRCUITS_HANDLING_STREAM)) {
//      log_debug(LD_CIRC,"Port %d is already being handled; removing.", port);
      smartlist_del(needed_ports, i--);
      tor_free(port);
    } else {
      log_debug(LD_CIRC,"Port %d is not handled.", *port);
    }
  }
}

/** Return 1 if at least <b>min</b> general-purpose non-internal circuits
 * will have an acceptable exit node for exit stream <b>conn</b> if it
 * is defined, else for "*:port".
 * Else return 0.
 */
int
circuit_stream_is_being_handled(edge_connection_t *conn,
                                uint16_t port, int min)
{
  circuit_t *circ;
  const node_t *exitnode;
  int num=0;
  time_t now = time(NULL);
  int need_uptime = smartlist_string_num_isin(get_options()->LongLivedPorts,
                                   conn ? conn->socks_request->port : port);

  for (circ=global_circuitlist;circ;circ = circ->next) {
    if (CIRCUIT_IS_ORIGIN(circ) &&
        !circ->marked_for_close &&
        circ->purpose == CIRCUIT_PURPOSE_C_GENERAL &&
        (!circ->timestamp_dirty ||
         circ->timestamp_dirty + get_options()->MaxCircuitDirtiness > now)) {
      cpath_build_state_t *build_state = TO_ORIGIN_CIRCUIT(circ)->build_state;
      if (build_state->is_internal || build_state->onehop_tunnel)
        continue;

      exitnode = build_state_get_exit_node(build_state);
      if (exitnode && (!need_uptime || build_state->need_uptime)) {
        int ok;
        if (conn) {
          ok = connection_ap_can_use_exit(conn, exitnode);
        } else {
          addr_policy_result_t r;
          r = compare_tor_addr_to_node_policy(NULL, port, exitnode);
          ok = r != ADDR_POLICY_REJECTED && r != ADDR_POLICY_PROBABLY_REJECTED;
        }
        if (ok) {
          if (++num >= min)
            return 1;
        }
      }
    }
  }
  return 0;
}

/** Don't keep more than this many unused open circuits around. */
#define MAX_UNUSED_OPEN_CIRCUITS 14

/** Figure out how many circuits we have open that are clean. Make
 * sure it's enough for all the upcoming behaviors we predict we'll have.
 * But put an upper bound on the total number of circuits.
 */
static void
circuit_predict_and_launch_new(void)
{
  circuit_t *circ;
  int num=0, num_internal=0, num_uptime_internal=0;
  int hidserv_needs_uptime=0, hidserv_needs_capacity=1;
  int port_needs_uptime=0, port_needs_capacity=1;
  time_t now = time(NULL);
  int flags = 0;

  /* First, count how many of each type of circuit we have already. */
  for (circ=global_circuitlist;circ;circ = circ->next) {
    cpath_build_state_t *build_state;
    if (!CIRCUIT_IS_ORIGIN(circ))
      continue;
    if (circ->marked_for_close)
      continue; /* don't mess with marked circs */
    if (circ->timestamp_dirty)
      continue; /* only count clean circs */
    if (circ->purpose != CIRCUIT_PURPOSE_C_GENERAL)
      continue; /* only pay attention to general-purpose circs */
    build_state = TO_ORIGIN_CIRCUIT(circ)->build_state;
    if (build_state->onehop_tunnel)
      continue;
    num++;
    if (build_state->is_internal)
      num_internal++;
    if (build_state->need_uptime && build_state->is_internal)
      num_uptime_internal++;
  }

  /* If that's enough, then stop now. */
  if (num >= MAX_UNUSED_OPEN_CIRCUITS)
    return; /* we already have many, making more probably will hurt */

  /* Second, see if we need any more exit circuits. */
  /* check if we know of a port that's been requested recently
   * and no circuit is currently available that can handle it. */
  if (!circuit_all_predicted_ports_handled(now, &port_needs_uptime,
                                           &port_needs_capacity)) {
    if (port_needs_uptime)
      flags |= CIRCLAUNCH_NEED_UPTIME;
    if (port_needs_capacity)
      flags |= CIRCLAUNCH_NEED_CAPACITY;
    log_info(LD_CIRC,
             "Have %d clean circs (%d internal), need another exit circ.",
             num, num_internal);
    circuit_launch(CIRCUIT_PURPOSE_C_GENERAL, flags);
    return;
  }

  /* Third, see if we need any more hidden service (server) circuits. */
  if (num_rend_services() && num_uptime_internal < 3) {
    flags = (CIRCLAUNCH_NEED_CAPACITY | CIRCLAUNCH_NEED_UPTIME |
             CIRCLAUNCH_IS_INTERNAL);
    log_info(LD_CIRC,
             "Have %d clean circs (%d internal), need another internal "
             "circ for my hidden service.",
             num, num_internal);
    circuit_launch(CIRCUIT_PURPOSE_C_GENERAL, flags);
    return;
  }

  /* Fourth, see if we need any more hidden service (client) circuits. */
  if (rep_hist_get_predicted_internal(now, &hidserv_needs_uptime,
                                      &hidserv_needs_capacity) &&
      ((num_uptime_internal<2 && hidserv_needs_uptime) ||
        num_internal<2)) {
    if (hidserv_needs_uptime)
      flags |= CIRCLAUNCH_NEED_UPTIME;
    if (hidserv_needs_capacity)
      flags |= CIRCLAUNCH_NEED_CAPACITY;
    flags |= CIRCLAUNCH_IS_INTERNAL;
    log_info(LD_CIRC,
             "Have %d clean circs (%d uptime-internal, %d internal), need"
             " another hidden service circ.",
             num, num_uptime_internal, num_internal);
    circuit_launch(CIRCUIT_PURPOSE_C_GENERAL, flags);
    return;
  }

  /* Finally, check to see if we still need more circuits to learn
   * a good build timeout. But if we're close to our max number we
   * want, don't do another -- we want to leave a few slots open so
   * we can still build circuits preemptively as needed. */
  if (num < MAX_UNUSED_OPEN_CIRCUITS-2 &&
      circuit_build_times_needs_circuits_now(&circ_times)) {
    flags = CIRCLAUNCH_NEED_CAPACITY;
    log_info(LD_CIRC,
             "Have %d clean circs need another buildtime test circ.", num);
    circuit_launch(CIRCUIT_PURPOSE_C_GENERAL, flags);
    return;
  }
}

/** Build a new test circuit every 5 minutes */
#define TESTING_CIRCUIT_INTERVAL 300

/** This function is called once a second, if router_have_min_dir_info() is
 * true. Its job is to make sure all services we offer have enough circuits
 * available. Some services just want enough circuits for current tasks,
 * whereas others want a minimum set of idle circuits hanging around.
 */
void
circuit_build_needed_circs(time_t now)
{
  static time_t time_to_new_circuit = 0;
  const or_options_t *options = get_options();

  /* launch a new circ for any pending streams that need one */
  connection_ap_attach_pending();

  /* make sure any hidden services have enough intro points */
  rend_services_introduce();

  if (time_to_new_circuit < now) {
    circuit_reset_failure_count(1);
    time_to_new_circuit = now + options->NewCircuitPeriod;
    if (proxy_mode(get_options()))
      addressmap_clean(now);
    circuit_expire_old_circuits_clientside();

#if 0 /* disable for now, until predict-and-launch-new can cull leftovers */
    circ = circuit_get_youngest_clean_open(CIRCUIT_PURPOSE_C_GENERAL);
    if (get_options()->RunTesting &&
        circ &&
        circ->timestamp_created.tv_sec + TESTING_CIRCUIT_INTERVAL < now) {
      log_fn(LOG_INFO,"Creating a new testing circuit.");
      circuit_launch(CIRCUIT_PURPOSE_C_GENERAL, 0);
    }
#endif
  }
  if (!options->DisablePredictedCircuits)
    circuit_predict_and_launch_new();
}

/** If the stream <b>conn</b> is a member of any of the linked
 * lists of <b>circ</b>, then remove it from the list.
 */
void
circuit_detach_stream(circuit_t *circ, edge_connection_t *conn)
{
  edge_connection_t *prevconn;

  tor_assert(circ);
  tor_assert(conn);

  conn->cpath_layer = NULL; /* make sure we don't keep a stale pointer */
  conn->exit_allows_optimistic_data = 0;
  conn->on_circuit = NULL;

  if (CIRCUIT_IS_ORIGIN(circ)) {
    origin_circuit_t *origin_circ = TO_ORIGIN_CIRCUIT(circ);
    if (conn == origin_circ->p_streams) {
      origin_circ->p_streams = conn->next_stream;
      return;
    }

    for (prevconn = origin_circ->p_streams;
         prevconn && prevconn->next_stream && prevconn->next_stream != conn;
         prevconn = prevconn->next_stream)
      ;
    if (prevconn && prevconn->next_stream) {
      prevconn->next_stream = conn->next_stream;
      return;
    }
  } else {
    or_circuit_t *or_circ = TO_OR_CIRCUIT(circ);
    if (conn == or_circ->n_streams) {
      or_circ->n_streams = conn->next_stream;
      return;
    }
    if (conn == or_circ->resolving_streams) {
      or_circ->resolving_streams = conn->next_stream;
      return;
    }

    for (prevconn = or_circ->n_streams;
         prevconn && prevconn->next_stream && prevconn->next_stream != conn;
         prevconn = prevconn->next_stream)
      ;
    if (prevconn && prevconn->next_stream) {
      prevconn->next_stream = conn->next_stream;
      return;
    }

    for (prevconn = or_circ->resolving_streams;
         prevconn && prevconn->next_stream && prevconn->next_stream != conn;
         prevconn = prevconn->next_stream)
      ;
    if (prevconn && prevconn->next_stream) {
      prevconn->next_stream = conn->next_stream;
      return;
    }
  }

  log_warn(LD_BUG,"Edge connection not in circuit's list.");
  /* Don't give an error here; it's harmless. */
  tor_fragile_assert();
}

/** If we haven't yet decided on a good timeout value for circuit
 * building, we close idles circuits aggressively so we can get more
 * data points. */
#define IDLE_TIMEOUT_WHILE_LEARNING (10*60)

/** Find each circuit that has been unused for too long, or dirty
 * for too long and has no streams on it: mark it for close.
 */
static void
circuit_expire_old_circuits_clientside(void)
{
  circuit_t *circ;
  struct timeval cutoff, now;

  tor_gettimeofday(&now);
  cutoff = now;

  if (circuit_build_times_needs_circuits(&circ_times)) {
    /* Circuits should be shorter lived if we need more of them
     * for learning a good build timeout */
    cutoff.tv_sec -= IDLE_TIMEOUT_WHILE_LEARNING;
  } else {
    cutoff.tv_sec -= get_options()->CircuitIdleTimeout;
  }

  for (circ = global_circuitlist; circ; circ = circ->next) {
    if (circ->marked_for_close || !CIRCUIT_IS_ORIGIN(circ))
      continue;
    /* If the circuit has been dirty for too long, and there are no streams
     * on it, mark it for close.
     */
    if (circ->timestamp_dirty &&
        circ->timestamp_dirty + get_options()->MaxCircuitDirtiness <
          now.tv_sec &&
        !TO_ORIGIN_CIRCUIT(circ)->p_streams /* nothing attached */ ) {
      log_debug(LD_CIRC, "Closing n_circ_id %d (dirty %ld sec ago, "
                "purpose %d)",
                circ->n_circ_id, (long)(now.tv_sec - circ->timestamp_dirty),
                circ->purpose);
      circuit_mark_for_close(circ, END_CIRC_REASON_FINISHED);
    } else if (!circ->timestamp_dirty && circ->state == CIRCUIT_STATE_OPEN) {
      if (timercmp(&circ->timestamp_created, &cutoff, <)) {
        if (circ->purpose == CIRCUIT_PURPOSE_C_GENERAL ||
                circ->purpose == CIRCUIT_PURPOSE_C_MEASURE_TIMEOUT ||
                circ->purpose == CIRCUIT_PURPOSE_S_ESTABLISH_INTRO ||
                circ->purpose == CIRCUIT_PURPOSE_TESTING ||
                (circ->purpose >= CIRCUIT_PURPOSE_C_INTRODUCING &&
                circ->purpose <= CIRCUIT_PURPOSE_C_REND_READY_INTRO_ACKED) ||
                circ->purpose == CIRCUIT_PURPOSE_S_CONNECT_REND) {
          log_debug(LD_CIRC,
                    "Closing circuit that has been unused for %ld msec.",
                    tv_mdiff(&circ->timestamp_created, &now));
          circuit_mark_for_close(circ, END_CIRC_REASON_FINISHED);
        } else if (!TO_ORIGIN_CIRCUIT(circ)->is_ancient) {
          /* Server-side rend joined circuits can end up really old, because
           * they are reused by clients for longer than normal. The client
           * controls their lifespan. (They never become dirty, because
           * connection_exit_begin_conn() never marks anything as dirty.)
           * Similarly, server-side intro circuits last a long time. */
          if (circ->purpose != CIRCUIT_PURPOSE_S_REND_JOINED &&
              circ->purpose != CIRCUIT_PURPOSE_S_INTRO) {
            log_notice(LD_CIRC,
                       "Ancient non-dirty circuit %d is still around after "
                       "%ld milliseconds. Purpose: %d (%s)",
                       TO_ORIGIN_CIRCUIT(circ)->global_identifier,
                       tv_mdiff(&circ->timestamp_created, &now),
                       circ->purpose,
                       circuit_purpose_to_string(circ->purpose));
            TO_ORIGIN_CIRCUIT(circ)->is_ancient = 1;
          }
        }
      }
    }
  }
}

/** How long do we wait before killing circuits with the properties
 * described below?
 *
 * Probably we could choose a number here as low as 5 to 10 seconds,
 * since these circs are used for begindir, and a) generally you either
 * ask another begindir question right after or you don't for a long time,
 * b) clients at least through 0.2.1.x choose from the whole set of
 * directory mirrors at each choice, and c) re-establishing a one-hop
 * circuit via create-fast is a light operation assuming the TLS conn is
 * still there.
 *
 * I expect "b" to go away one day when we move to using directory
 * guards, but I think "a" and "c" are good enough reasons that a low
 * number is safe even then.
 */
#define IDLE_ONE_HOP_CIRC_TIMEOUT 60

/** Find each non-origin circuit that has been unused for too long,
 * has no streams on it, used a create_fast, and ends here: mark it
 * for close.
 */
void
circuit_expire_old_circuits_serverside(time_t now)
{
  circuit_t *circ;
  or_circuit_t *or_circ;
  time_t cutoff = now - IDLE_ONE_HOP_CIRC_TIMEOUT;

  for (circ = global_circuitlist; circ; circ = circ->next) {
    if (circ->marked_for_close || CIRCUIT_IS_ORIGIN(circ))
      continue;
    or_circ = TO_OR_CIRCUIT(circ);
    /* If the circuit has been idle for too long, and there are no streams
     * on it, and it ends here, and it used a create_fast, mark it for close.
     */
    if (or_circ->is_first_hop && !circ->n_conn &&
        !or_circ->n_streams && !or_circ->resolving_streams &&
        or_circ->p_conn &&
        or_circ->p_conn->timestamp_last_added_nonpadding <= cutoff) {
      log_info(LD_CIRC, "Closing circ_id %d (empty %d secs ago)",
               or_circ->p_circ_id,
               (int)(now - or_circ->p_conn->timestamp_last_added_nonpadding));
      circuit_mark_for_close(circ, END_CIRC_REASON_FINISHED);
    }
  }
}

/** Number of testing circuits we want open before testing our bandwidth. */
#define NUM_PARALLEL_TESTING_CIRCS 4

/** True iff we've ever had enough testing circuits open to test our
 * bandwidth. */
static int have_performed_bandwidth_test = 0;

/** Reset have_performed_bandwidth_test, so we'll start building
 * testing circuits again so we can exercise our bandwidth. */
void
reset_bandwidth_test(void)
{
  have_performed_bandwidth_test = 0;
}

/** Return 1 if we've already exercised our bandwidth, or if we
 * have fewer than NUM_PARALLEL_TESTING_CIRCS testing circuits
 * established or on the way. Else return 0.
 */
int
circuit_enough_testing_circs(void)
{
  circuit_t *circ;
  int num = 0;

  if (have_performed_bandwidth_test)
    return 1;

  for (circ = global_circuitlist; circ; circ = circ->next) {
    if (!circ->marked_for_close && CIRCUIT_IS_ORIGIN(circ) &&
        circ->purpose == CIRCUIT_PURPOSE_TESTING &&
        circ->state == CIRCUIT_STATE_OPEN)
      num++;
  }
  return num >= NUM_PARALLEL_TESTING_CIRCS;
}

/** A testing circuit has completed. Take whatever stats we want.
 * Noticing reachability is taken care of in onionskin_answer(),
 * so there's no need to record anything here. But if we still want
 * to do the bandwidth test, and we now have enough testing circuits
 * open, do it.
 */
static void
circuit_testing_opened(origin_circuit_t *circ)
{
  if (have_performed_bandwidth_test ||
      !check_whether_orport_reachable()) {
    /* either we've already done everything we want with testing circuits,
     * or this testing circuit became open due to a fluke, e.g. we picked
     * a last hop where we already had the connection open due to an
     * outgoing local circuit. */
    circuit_mark_for_close(TO_CIRCUIT(circ), END_CIRC_AT_ORIGIN);
  } else if (circuit_enough_testing_circs()) {
    router_perform_bandwidth_test(NUM_PARALLEL_TESTING_CIRCS, time(NULL));
    have_performed_bandwidth_test = 1;
  } else
    consider_testing_reachability(1, 0);
}

/** A testing circuit has failed to build. Take whatever stats we want. */
static void
circuit_testing_failed(origin_circuit_t *circ, int at_last_hop)
{
  if (server_mode(get_options()) && check_whether_orport_reachable())
    return;

  log_info(LD_GENERAL,
           "Our testing circuit (to see if your ORPort is reachable) "
           "has failed. I'll try again later.");

  /* These aren't used yet. */
  (void)circ;
  (void)at_last_hop;
}

/** The circuit <b>circ</b> has just become open. Take the next
 * step: for rendezvous circuits, we pass circ to the appropriate
 * function in rendclient or rendservice. For general circuits, we
 * call connection_ap_attach_pending, which looks for pending streams
 * that could use circ.
 */
void
circuit_has_opened(origin_circuit_t *circ)
{
  int can_try_clearing_isolation = 0, tried_clearing_isolation = 0;
  control_event_circuit_status(circ, CIRC_EVENT_BUILT, 0);

  /* Remember that this circuit has finished building. Now if we start
   * it building again later (e.g. by extending it), we will know not
   * to consider its build time. */
  circ->has_opened = 1;

 again:

  switch (TO_CIRCUIT(circ)->purpose) {
    case CIRCUIT_PURPOSE_C_ESTABLISH_REND:
      rend_client_rendcirc_has_opened(circ);
      can_try_clearing_isolation = 1;
      connection_ap_attach_pending();
      break;
    case CIRCUIT_PURPOSE_C_INTRODUCING:
      rend_client_introcirc_has_opened(circ);
      break;
    case CIRCUIT_PURPOSE_C_GENERAL:
      /* Tell any AP connections that have been waiting for a new
       * circuit that one is ready. */
      can_try_clearing_isolation = 1;
      connection_ap_attach_pending();
      break;
    case CIRCUIT_PURPOSE_S_ESTABLISH_INTRO:
      /* at Bob, waiting for introductions */
      rend_service_intro_has_opened(circ);
      break;
    case CIRCUIT_PURPOSE_S_CONNECT_REND:
      /* at Bob, connecting to rend point */
      rend_service_rendezvous_has_opened(circ);
      break;
    case CIRCUIT_PURPOSE_TESTING:
      circuit_testing_opened(circ);
      break;
    /* default:
     * This won't happen in normal operation, but might happen if the
     * controller did it. Just let it slide. */
  }

  if (can_try_clearing_isolation && !tried_clearing_isolation &&
      circ->isolation_values_set &&
      !circ->isolation_any_streams_attached) {
    /* If we have any isolation information set on this circuit, and
     * we didn't manage to attach any streams to it, then we can
     * and should clear it and try again. */
    circuit_clear_isolation(circ);
    tried_clearing_isolation = 1;
    goto again;
  }
}

/** Called whenever a circuit could not be successfully built.
 */
void
circuit_build_failed(origin_circuit_t *circ)
{
  /* we should examine circ and see if it failed because of
   * the last hop or an earlier hop. then use this info below.
   */
  int failed_at_last_hop = 0;
  /* If the last hop isn't open, and the second-to-last is, we failed
   * at the last hop. */
  if (circ->cpath &&
      circ->cpath->prev->state != CPATH_STATE_OPEN &&
      circ->cpath->prev->prev->state == CPATH_STATE_OPEN) {
    failed_at_last_hop = 1;
  }
  if (circ->cpath &&
      circ->cpath->state != CPATH_STATE_OPEN) {
    /* We failed at the first hop. If there's an OR connection
     * to blame, blame it. Also, avoid this relay for a while, and
     * fail any one-hop directory fetches destined for it. */
    const char *n_conn_id = circ->cpath->extend_info->identity_digest;
    int already_marked = 0;
    if (circ->_base.n_conn) {
      or_connection_t *n_conn = circ->_base.n_conn;
      if (n_conn->is_bad_for_new_circs) {
        /* We only want to blame this router when a fresh healthy
         * connection fails. So don't mark this router as newly failed,
         * since maybe this was just an old circuit attempt that's
         * finally timing out now. Also, there's no need to blow away
         * circuits/streams/etc, since the failure of an unhealthy conn
         * doesn't tell us much about whether a healthy conn would
         * succeed. */
        already_marked = 1;
      }
      log_info(LD_OR,
               "Our circuit failed to get a response from the first hop "
               "(%s:%d). I'm going to try to rotate to a better connection.",
               n_conn->_base.address, n_conn->_base.port);
      n_conn->is_bad_for_new_circs = 1;
    } else {
      log_info(LD_OR,
               "Our circuit died before the first hop with no connection");
    }
    if (n_conn_id && !already_marked) {
      entry_guard_register_connect_status(n_conn_id, 0, 1, time(NULL));
      /* if there are any one-hop streams waiting on this circuit, fail
       * them now so they can retry elsewhere. */
      connection_ap_fail_onehop(n_conn_id, circ->build_state);
    }
  }

  switch (circ->_base.purpose) {
    case CIRCUIT_PURPOSE_C_GENERAL:
      /* If we never built the circuit, note it as a failure. */
      circuit_increment_failure_count();
      if (failed_at_last_hop) {
        /* Make sure any streams that demand our last hop as their exit
         * know that it's unlikely to happen. */
        circuit_discard_optional_exit_enclaves(circ->cpath->prev->extend_info);
      }
      break;
    case CIRCUIT_PURPOSE_TESTING:
      circuit_testing_failed(circ, failed_at_last_hop);
      break;
    case CIRCUIT_PURPOSE_S_ESTABLISH_INTRO:
      /* at Bob, waiting for introductions */
      if (circ->_base.state != CIRCUIT_STATE_OPEN) {
        circuit_increment_failure_count();
      }
      /* no need to care here, because bob will rebuild intro
       * points periodically. */
      break;
    case CIRCUIT_PURPOSE_C_INTRODUCING:
      /* at Alice, connecting to intro point */
      /* Don't increment failure count, since Bob may have picked
       * the introduction point maliciously */
      /* Alice will pick a new intro point when this one dies, if
       * the stream in question still cares. No need to act here. */
      break;
    case CIRCUIT_PURPOSE_C_ESTABLISH_REND:
      /* at Alice, waiting for Bob */
      circuit_increment_failure_count();
      /* Alice will pick a new rend point when this one dies, if
       * the stream in question still cares. No need to act here. */
      break;
    case CIRCUIT_PURPOSE_S_CONNECT_REND:
      /* at Bob, connecting to rend point */
      /* Don't increment failure count, since Alice may have picked
       * the rendezvous point maliciously */
      log_info(LD_REND,
               "Couldn't connect to Alice's chosen rend point %s "
               "(%s hop failed).",
               escaped(build_state_get_exit_nickname(circ->build_state)),
               failed_at_last_hop?"last":"non-last");
      rend_service_relaunch_rendezvous(circ);
      break;
    /* default:
     * This won't happen in normal operation, but might happen if the
     * controller did it. Just let it slide. */
  }
}

/** Number of consecutive failures so far; should only be touched by
 * circuit_launch_new and circuit_*_failure_count.
 */
static int n_circuit_failures = 0;
/** Before the last time we called circuit_reset_failure_count(), were
 * there a lot of failures? */
static int did_circs_fail_last_period = 0;

/** Don't retry launching a new circuit if we try this many times with no
 * success. */
#define MAX_CIRCUIT_FAILURES 5

/** Launch a new circuit; see circuit_launch_by_extend_info() for
 * details on arguments. */
origin_circuit_t *
circuit_launch(uint8_t purpose, int flags)
{
  return circuit_launch_by_extend_info(purpose, NULL, flags);
}

/** Launch a new circuit with purpose <b>purpose</b> and exit node
 * <b>extend_info</b> (or NULL to select a random exit node).  If flags
 * contains CIRCLAUNCH_NEED_UPTIME, choose among routers with high uptime.  If
 * CIRCLAUNCH_NEED_CAPACITY is set, choose among routers with high bandwidth.
 * If CIRCLAUNCH_IS_INTERNAL is true, the last hop need not be an exit node.
 * If CIRCLAUNCH_ONEHOP_TUNNEL is set, the circuit will have only one hop.
 * Return the newly allocated circuit on success, or NULL on failure. */
origin_circuit_t *
circuit_launch_by_extend_info(uint8_t purpose,
                              extend_info_t *extend_info,
                              int flags)
{
  origin_circuit_t *circ;
  int onehop_tunnel = (flags & CIRCLAUNCH_ONEHOP_TUNNEL) != 0;

  if (!onehop_tunnel && !router_have_minimum_dir_info()) {
    log_debug(LD_CIRC,"Haven't fetched enough directory info yet; canceling "
              "circuit launch.");
    return NULL;
  }

  if ((extend_info || purpose != CIRCUIT_PURPOSE_C_GENERAL) &&
      purpose != CIRCUIT_PURPOSE_TESTING && !onehop_tunnel) {
    /* see if there are appropriate circs available to cannibalize. */
    /* XXX if we're planning to add a hop, perhaps we want to look for
     * internal circs rather than exit circs? -RD */
    circ = circuit_find_to_cannibalize(purpose, extend_info, flags);
    if (circ) {
      log_info(LD_CIRC,"Cannibalizing circ '%s' for purpose %d (%s)",
               build_state_get_exit_nickname(circ->build_state), purpose,
               circuit_purpose_to_string(purpose));
      circ->_base.purpose = purpose;
      /* reset the birth date of this circ, else expire_building
       * will see it and think it's been trying to build since it
       * began. */
      tor_gettimeofday(&circ->_base.timestamp_created);
      switch (purpose) {
        case CIRCUIT_PURPOSE_C_ESTABLISH_REND:
        case CIRCUIT_PURPOSE_S_ESTABLISH_INTRO:
          /* it's ready right now */
          break;
        case CIRCUIT_PURPOSE_C_INTRODUCING:
        case CIRCUIT_PURPOSE_S_CONNECT_REND:
        case CIRCUIT_PURPOSE_C_GENERAL:
          /* need to add a new hop */
          tor_assert(extend_info);
          if (circuit_extend_to_new_exit(circ, extend_info) < 0)
            return NULL;
          break;
        default:
          log_warn(LD_BUG,
                   "unexpected purpose %d when cannibalizing a circ.",
                   purpose);
          tor_fragile_assert();
          return NULL;
      }
      return circ;
    }
  }

  if (did_circs_fail_last_period &&
      n_circuit_failures > MAX_CIRCUIT_FAILURES) {
    /* too many failed circs in a row. don't try. */
//    log_fn(LOG_INFO,"%d failures so far, not trying.",n_circuit_failures);
    return NULL;
  }

  /* try a circ. if it fails, circuit_mark_for_close will increment
   * n_circuit_failures */
  return circuit_establish_circuit(purpose, extend_info, flags);
}

/** Record another failure at opening a general circuit. When we have
 * too many, we'll stop trying for the remainder of this minute.
 */
static void
circuit_increment_failure_count(void)
{
  ++n_circuit_failures;
  log_debug(LD_CIRC,"n_circuit_failures now %d.",n_circuit_failures);
}

/** Reset the failure count for opening general circuits. This means
 * we will try MAX_CIRCUIT_FAILURES times more (if necessary) before
 * stopping again.
 */
void
circuit_reset_failure_count(int timeout)
{
  if (timeout && n_circuit_failures > MAX_CIRCUIT_FAILURES)
    did_circs_fail_last_period = 1;
  else
    did_circs_fail_last_period = 0;
  n_circuit_failures = 0;
}

/** Find an open circ that we're happy to use for <b>conn</b> and return 1. If
 * there isn't one, and there isn't one on the way, launch one and return
 * 0. If it will never work, return -1.
 *
 * Write the found or in-progress or launched circ into *circp.
 */
static int
circuit_get_open_circ_or_launch(edge_connection_t *conn,
                                uint8_t desired_circuit_purpose,
                                origin_circuit_t **circp)
{
  origin_circuit_t *circ;
  int check_exit_policy;
  int need_uptime, need_internal;
  int want_onehop;
  const or_options_t *options = get_options();

  tor_assert(conn);
  tor_assert(circp);
  tor_assert(conn->_base.state == AP_CONN_STATE_CIRCUIT_WAIT);
  check_exit_policy =
      conn->socks_request->command == SOCKS_COMMAND_CONNECT &&
      !conn->use_begindir &&
      !connection_edge_is_rendezvous_stream(conn);
  want_onehop = conn->want_onehop;

  need_uptime = !conn->want_onehop && !conn->use_begindir &&
                smartlist_string_num_isin(options->LongLivedPorts,
                                          conn->socks_request->port);
  need_internal = desired_circuit_purpose != CIRCUIT_PURPOSE_C_GENERAL;

  circ = circuit_get_best(conn, 1, desired_circuit_purpose,
                          need_uptime, need_internal);

  if (circ) {
    *circp = circ;
    return 1; /* we're happy */
  }

  if (!want_onehop && !router_have_minimum_dir_info()) {
    if (!connection_get_by_type(CONN_TYPE_DIR)) {
      int severity = LOG_NOTICE;
      /* FFFF if this is a tunneled directory fetch, don't yell
       * as loudly. the user doesn't even know it's happening. */
      if (entry_list_is_constrained(options) &&
          entries_known_but_down(options)) {
        log_fn(severity, LD_APP|LD_DIR,
               "Application request when we haven't used client functionality "
               "lately. Optimistically trying known %s again.",
               options->UseBridges ? "bridges" : "entrynodes");
        entries_retry_all(options);
      } else if (!options->UseBridges || any_bridge_descriptors_known()) {
        log_fn(severity, LD_APP|LD_DIR,
               "Application request when we haven't used client functionality "
               "lately. Optimistically trying directory fetches again.");
        routerlist_retry_directory_downloads(time(NULL));
      }
    }
    /* the stream will be dealt with when router_have_minimum_dir_info becomes
     * 1, or when all directory attempts fail and directory_all_unreachable()
     * kills it.
     */
    return 0;
  }

  /* Do we need to check exit policy? */
  if (check_exit_policy) {
    if (!conn->chosen_exit_name) {
      struct in_addr in;
      tor_addr_t addr, *addrp=NULL;
      if (tor_inet_aton(conn->socks_request->address, &in)) {
        tor_addr_from_in(&addr, &in);
        addrp = &addr;
      }
      if (router_exit_policy_all_nodes_reject(addrp,
                                              conn->socks_request->port,
                                              need_uptime)) {
        log_notice(LD_APP,
                   "No Tor server allows exit to %s:%d. Rejecting.",
                   safe_str_client(conn->socks_request->address),
                   conn->socks_request->port);
        return -1;
      }
    } else {
      /* XXXX023 Duplicates checks in connection_ap_handshake_attach_circuit:
       * refactor into a single function? */
      const node_t *node = node_get_by_nickname(conn->chosen_exit_name, 1);
      int opt = conn->chosen_exit_optional;
      if (node && !connection_ap_can_use_exit(conn, node)) {
        log_fn(opt ? LOG_INFO : LOG_WARN, LD_APP,
               "Requested exit point '%s' is excluded or "
               "would refuse request. %s.",
               conn->chosen_exit_name, opt ? "Trying others" : "Closing");
        if (opt) {
          conn->chosen_exit_optional = 0;
          tor_free(conn->chosen_exit_name);
          /* Try again. */
          return circuit_get_open_circ_or_launch(conn,
                                                 desired_circuit_purpose,
                                                 circp);
        }
        return -1;
      }
    }
  }

  /* is one already on the way? */
  circ = circuit_get_best(conn, 0, desired_circuit_purpose,
                          need_uptime, need_internal);
  if (circ)
    log_debug(LD_CIRC, "one on the way!");
  if (!circ) {
    extend_info_t *extend_info=NULL;
    uint8_t new_circ_purpose;
    const int n_pending = count_pending_general_client_circuits();

    if (n_pending >= options->MaxClientCircuitsPending) {
      static ratelim_t delay_limit = RATELIM_INIT(10*60);
      char *m;
      if ((m = rate_limit_log(&delay_limit, approx_time()))) {
        log_notice(LD_APP, "We'd like to launch a circuit to handle a "
                   "connection, but we already have %d general-purpose client "
                   "circuits pending. Waiting until some finish.",
                   n_pending);
        tor_free(m);
      }
      return 0;
    }

    if (desired_circuit_purpose == CIRCUIT_PURPOSE_C_INTRODUCE_ACK_WAIT) {
      /* need to pick an intro point */
      tor_assert(conn->rend_data);
      extend_info = rend_client_get_random_intro(conn->rend_data);
      if (!extend_info) {
        log_info(LD_REND,
                 "No intro points for '%s': re-fetching service descriptor.",
                 safe_str_client(conn->rend_data->onion_address));
        rend_client_refetch_v2_renddesc(conn->rend_data);
        conn->_base.state = AP_CONN_STATE_RENDDESC_WAIT;
        return 0;
      }
      log_info(LD_REND,"Chose %s as intro point for '%s'.",
               extend_info_describe(extend_info),
               safe_str_client(conn->rend_data->onion_address));
    }

    /* If we have specified a particular exit node for our
     * connection, then be sure to open a circuit to that exit node.
     */
    if (desired_circuit_purpose == CIRCUIT_PURPOSE_C_GENERAL) {
      if (conn->chosen_exit_name) {
        const node_t *r;
        int opt = conn->chosen_exit_optional;
        r = node_get_by_nickname(conn->chosen_exit_name, 1);
        if (r && node_has_descriptor(r)) {
          extend_info = extend_info_from_node(r);
        } else {
          log_debug(LD_DIR, "considering %d, %s",
                    want_onehop, conn->chosen_exit_name);
          if (want_onehop && conn->chosen_exit_name[0] == '$') {
            /* We're asking for a one-hop circuit to a router that
             * we don't have a routerinfo about. Make up an extend_info. */
            char digest[DIGEST_LEN];
            char *hexdigest = conn->chosen_exit_name+1;
            tor_addr_t addr;
            if (strlen(hexdigest) < HEX_DIGEST_LEN ||
                base16_decode(digest,DIGEST_LEN,hexdigest,HEX_DIGEST_LEN)<0) {
              log_info(LD_DIR, "Broken exit digest on tunnel conn. Closing.");
              return -1;
            }
            if (tor_addr_from_str(&addr, conn->socks_request->address) < 0) {
              log_info(LD_DIR, "Broken address %s on tunnel conn. Closing.",
                       escaped_safe_str_client(conn->socks_request->address));
              return -1;
            }
            extend_info = extend_info_alloc(conn->chosen_exit_name+1,
                                            digest, NULL, &addr,
                                            conn->socks_request->port);
          } else {
            /* We will need an onion key for the router, and we
             * don't have one. Refuse or relax requirements. */
            log_fn(opt ? LOG_INFO : LOG_WARN, LD_APP,
                   "Requested exit point '%s' is not known. %s.",
                   conn->chosen_exit_name, opt ? "Trying others" : "Closing");
            if (opt) {
              conn->chosen_exit_optional = 0;
              tor_free(conn->chosen_exit_name);
              /* Try again with no requested exit */
              return circuit_get_open_circ_or_launch(conn,
                                                     desired_circuit_purpose,
                                                     circp);
            }
            return -1;
          }
        }
      }
    }

    if (desired_circuit_purpose == CIRCUIT_PURPOSE_C_REND_JOINED)
      new_circ_purpose = CIRCUIT_PURPOSE_C_ESTABLISH_REND;
    else if (desired_circuit_purpose == CIRCUIT_PURPOSE_C_INTRODUCE_ACK_WAIT)
      new_circ_purpose = CIRCUIT_PURPOSE_C_INTRODUCING;
    else
      new_circ_purpose = desired_circuit_purpose;

    {
      int flags = CIRCLAUNCH_NEED_CAPACITY;
      if (want_onehop) flags |= CIRCLAUNCH_ONEHOP_TUNNEL;
      if (need_uptime) flags |= CIRCLAUNCH_NEED_UPTIME;
      if (need_internal) flags |= CIRCLAUNCH_IS_INTERNAL;
      circ = circuit_launch_by_extend_info(new_circ_purpose, extend_info,
                                           flags);
    }

    extend_info_free(extend_info);

    if (desired_circuit_purpose == CIRCUIT_PURPOSE_C_GENERAL) {
      /* We just caused a circuit to get built because of this stream.
       * If this stream has caused a _lot_ of circuits to be built, that's
       * a bad sign: we should tell the user. */
      if (conn->num_circuits_launched < NUM_CIRCUITS_LAUNCHED_THRESHOLD &&
          ++conn->num_circuits_launched == NUM_CIRCUITS_LAUNCHED_THRESHOLD)
        log_info(LD_CIRC, "The application request to %s:%d has launched "
                 "%d circuits without finding one it likes.",
                 escaped_safe_str_client(conn->socks_request->address),
                 conn->socks_request->port,
                 conn->num_circuits_launched);
    } else {
      /* help predict this next time */
      rep_hist_note_used_internal(time(NULL), need_uptime, 1);
      if (circ) {
        /* write the service_id into circ */
        circ->rend_data = rend_data_dup(conn->rend_data);
        if (circ->_base.purpose == CIRCUIT_PURPOSE_C_ESTABLISH_REND &&
            circ->_base.state == CIRCUIT_STATE_OPEN)
          rend_client_rendcirc_has_opened(circ);
      }
    }
  } /* endif (!circ) */
  if (circ) {
    /* Mark the circuit with the isolation fields for this connection.
     * When the circuit arrives, we'll clear these flags: this is
     * just some internal bookkeeping to make sure that we have
     * launched enough circuits.
     */
    connection_edge_update_circuit_isolation(conn, circ, 0);
  } else {
    log_info(LD_APP,
             "No safe circuit (purpose %d) ready for edge "
             "connection; delaying.",
             desired_circuit_purpose);
  }
  *circp = circ;
  return 0;
}

/** Return true iff <b>crypt_path</b> is one of the crypt_paths for
 * <b>circ</b>. */
static int
cpath_is_on_circuit(origin_circuit_t *circ, crypt_path_t *crypt_path)
{
  crypt_path_t *cpath, *cpath_next = NULL;
  for (cpath = circ->cpath; cpath_next != circ->cpath; cpath = cpath_next) {
    cpath_next = cpath->next;
    if (crypt_path == cpath)
      return 1;
  }
  return 0;
}

/** Attach the AP stream <b>apconn</b> to circ's linked list of
 * p_streams. Also set apconn's cpath_layer to <b>cpath</b>, or to the last
 * hop in circ's cpath if <b>cpath</b> is NULL.
 */
static void
link_apconn_to_circ(edge_connection_t *apconn, origin_circuit_t *circ,
                    crypt_path_t *cpath)
{
  const node_t *exitnode;

  /* add it into the linked list of streams on this circuit */
  log_debug(LD_APP|LD_CIRC, "attaching new conn to circ. n_circ_id %d.",
            circ->_base.n_circ_id);
  /* reset it, so we can measure circ timeouts */
  apconn->_base.timestamp_lastread = time(NULL);
  apconn->next_stream = circ->p_streams;
  apconn->on_circuit = TO_CIRCUIT(circ);
  /* assert_connection_ok(conn, time(NULL)); */
  circ->p_streams = apconn;

  if (cpath) { /* we were given one; use it */
    tor_assert(cpath_is_on_circuit(circ, cpath));
    apconn->cpath_layer = cpath;
  } else { /* use the last hop in the circuit */
    tor_assert(circ->cpath);
    tor_assert(circ->cpath->prev);
    tor_assert(circ->cpath->prev->state == CPATH_STATE_OPEN);
    apconn->cpath_layer = circ->cpath->prev;
  }

<<<<<<< HEAD
  circ->isolation_any_streams_attached = 1;
  connection_edge_update_circuit_isolation(apconn, circ, 0);
=======
  /* See if we can use optimistic data on this circuit */
  if (apconn->cpath_layer->extend_info &&
      (exitnode = node_get_by_id(
                     apconn->cpath_layer->extend_info->identity_digest)) &&
      exitnode->rs) {
    /* Okay; we know what exit node this is. */
    if (circ->_base.purpose == CIRCUIT_PURPOSE_C_GENERAL &&
        exitnode->rs->version_supports_optimistic_data)
      apconn->exit_allows_optimistic_data = 1;
    else
      apconn->exit_allows_optimistic_data = 0;
    log_info(LD_APP, "Looks like completed circuit to %s %s allow "
             "optimistic data for connection to %s",
             safe_str_client(node_describe(exitnode)),
             apconn->exit_allows_optimistic_data ? "does" : "doesn't",
             safe_str_client(apconn->socks_request->address));
  }
>>>>>>> 9a7c16fb
}

/** Return true iff <b>address</b> is matched by one of the entries in
 * TrackHostExits. */
int
hostname_in_track_host_exits(const or_options_t *options, const char *address)
{
  if (!options->TrackHostExits)
    return 0;
  SMARTLIST_FOREACH_BEGIN(options->TrackHostExits, const char *, cp) {
    if (cp[0] == '.') { /* match end */
      if (cp[1] == '\0' ||
          !strcasecmpend(address, cp) ||
          !strcasecmp(address, &cp[1]))
        return 1;
    } else if (strcasecmp(cp, address) == 0) {
      return 1;
    }
  } SMARTLIST_FOREACH_END(cp);
  return 0;
}

/** If an exit wasn't explicitly specified for <b>conn</b>, consider saving
 * the exit that we *did* choose for use by future connections to
 * <b>conn</b>'s destination.
 */
static void
consider_recording_trackhost(const edge_connection_t *conn,
                             const origin_circuit_t *circ)
{
  const or_options_t *options = get_options();
  char *new_address = NULL;
  char fp[HEX_DIGEST_LEN+1];

  /* Search the addressmap for this conn's destination. */
  /* If he's not in the address map.. */
  if (!options->TrackHostExits ||
      addressmap_have_mapping(conn->socks_request->address,
                              options->TrackHostExitsExpire))
    return; /* nothing to track, or already mapped */

  if (!hostname_in_track_host_exits(options, conn->socks_request->address) ||
      !circ->build_state->chosen_exit)
    return;

  /* write down the fingerprint of the chosen exit, not the nickname,
   * because the chosen exit might not be named. */
  base16_encode(fp, sizeof(fp),
                circ->build_state->chosen_exit->identity_digest, DIGEST_LEN);

  /* Add this exit/hostname pair to the addressmap. */
  tor_asprintf(&new_address, "%s.%s.exit",
               conn->socks_request->address, fp);

  addressmap_register(conn->socks_request->address, new_address,
                      time(NULL) + options->TrackHostExitsExpire,
                      ADDRMAPSRC_TRACKEXIT);
}

/** Attempt to attach the connection <b>conn</b> to <b>circ</b>, and send a
 * begin or resolve cell as appropriate.  Return values are as for
 * connection_ap_handshake_attach_circuit.  The stream will exit from the hop
 * indicated by <b>cpath</b>, or from the last hop in circ's cpath if
 * <b>cpath</b> is NULL. */
int
connection_ap_handshake_attach_chosen_circuit(edge_connection_t *conn,
                                              origin_circuit_t *circ,
                                              crypt_path_t *cpath)
{
  tor_assert(conn);
  tor_assert(conn->_base.state == AP_CONN_STATE_CIRCUIT_WAIT ||
             conn->_base.state == AP_CONN_STATE_CONTROLLER_WAIT);
  tor_assert(conn->socks_request);
  tor_assert(circ);
  tor_assert(circ->_base.state == CIRCUIT_STATE_OPEN);

  conn->_base.state = AP_CONN_STATE_CIRCUIT_WAIT;

  if (!circ->_base.timestamp_dirty)
    circ->_base.timestamp_dirty = time(NULL);

  link_apconn_to_circ(conn, circ, cpath);
  tor_assert(conn->socks_request);
  if (conn->socks_request->command == SOCKS_COMMAND_CONNECT) {
    if (!conn->use_begindir)
      consider_recording_trackhost(conn, circ);
    if (connection_ap_handshake_send_begin(conn) < 0)
      return -1;
  } else {
    if (connection_ap_handshake_send_resolve(conn) < 0)
      return -1;
  }

  return 1;
}

/** Try to find a safe live circuit for CONN_TYPE_AP connection conn. If
 * we don't find one: if conn cannot be handled by any known nodes,
 * warn and return -1 (conn needs to die, and is maybe already marked);
 * else launch new circuit (if necessary) and return 0.
 * Otherwise, associate conn with a safe live circuit, do the
 * right next step, and return 1.
 */
/* XXXX this function should mark for close whenever it returns -1;
 * its callers shouldn't have to worry about that. */
int
connection_ap_handshake_attach_circuit(edge_connection_t *conn)
{
  int retval;
  int conn_age;
  int want_onehop;

  tor_assert(conn);
  tor_assert(conn->_base.state == AP_CONN_STATE_CIRCUIT_WAIT);
  tor_assert(conn->socks_request);
  want_onehop = conn->want_onehop;

  conn_age = (int)(time(NULL) - conn->_base.timestamp_created);

  if (conn_age >= get_options()->SocksTimeout) {
    int severity = (tor_addr_is_null(&conn->_base.addr) && !conn->_base.port) ?
      LOG_INFO : LOG_NOTICE;
    log_fn(severity, LD_APP,
           "Tried for %d seconds to get a connection to %s:%d. Giving up.",
           conn_age, safe_str_client(conn->socks_request->address),
           conn->socks_request->port);
    return -1;
  }

  if (!connection_edge_is_rendezvous_stream(conn)) { /* we're a general conn */
    origin_circuit_t *circ=NULL;

    if (conn->chosen_exit_name) {
      const node_t *node = node_get_by_nickname(conn->chosen_exit_name, 1);
      int opt = conn->chosen_exit_optional;
      if (!node && !want_onehop) {
        /* We ran into this warning when trying to extend a circuit to a
         * hidden service directory for which we didn't have a router
         * descriptor. See flyspray task 767 for more details. We should
         * keep this in mind when deciding to use BEGIN_DIR cells for other
         * directory requests as well. -KL*/
        log_fn(opt ? LOG_INFO : LOG_WARN, LD_APP,
               "Requested exit point '%s' is not known. %s.",
               conn->chosen_exit_name, opt ? "Trying others" : "Closing");
        if (opt) {
          conn->chosen_exit_optional = 0;
          tor_free(conn->chosen_exit_name);
          return 0;
        }
        return -1;
      }
      if (node && !connection_ap_can_use_exit(conn, node)) {
        log_fn(opt ? LOG_INFO : LOG_WARN, LD_APP,
               "Requested exit point '%s' is excluded or "
               "would refuse request. %s.",
               conn->chosen_exit_name, opt ? "Trying others" : "Closing");
        if (opt) {
          conn->chosen_exit_optional = 0;
          tor_free(conn->chosen_exit_name);
          return 0;
        }
        return -1;
      }
    }

    /* find the circuit that we should use, if there is one. */
    retval = circuit_get_open_circ_or_launch(
        conn, CIRCUIT_PURPOSE_C_GENERAL, &circ);
    if (retval < 1) // XXX022 if we totally fail, this still returns 0 -RD
      return retval;

    log_debug(LD_APP|LD_CIRC,
              "Attaching apconn to circ %d (stream %d sec old).",
              circ->_base.n_circ_id, conn_age);
    /* print the circ's path, so people can figure out which circs are
     * sucking. */
    circuit_log_path(LOG_INFO,LD_APP|LD_CIRC,circ);

    /* We have found a suitable circuit for our conn. Hurray. */
    return connection_ap_handshake_attach_chosen_circuit(conn, circ, NULL);

  } else { /* we're a rendezvous conn */
    origin_circuit_t *rendcirc=NULL, *introcirc=NULL;

    tor_assert(!conn->cpath_layer);

    /* start by finding a rendezvous circuit for us */

    retval = circuit_get_open_circ_or_launch(
       conn, CIRCUIT_PURPOSE_C_REND_JOINED, &rendcirc);
    if (retval < 0) return -1; /* failed */

    if (retval > 0) {
      tor_assert(rendcirc);
      /* one is already established, attach */
      log_info(LD_REND,
               "rend joined circ %d already here. attaching. "
               "(stream %d sec old)",
               rendcirc->_base.n_circ_id, conn_age);
      /* Mark rendezvous circuits as 'newly dirty' every time you use
       * them, since the process of rebuilding a rendezvous circ is so
       * expensive. There is a tradeoff between linkability and
       * feasibility, at this point.
       */
      rendcirc->_base.timestamp_dirty = time(NULL);
      link_apconn_to_circ(conn, rendcirc, NULL);
      if (connection_ap_handshake_send_begin(conn) < 0)
        return 0; /* already marked, let them fade away */
      return 1;
    }

    if (rendcirc && (rendcirc->_base.purpose ==
                     CIRCUIT_PURPOSE_C_REND_READY_INTRO_ACKED)) {
      log_info(LD_REND,
               "pending-join circ %d already here, with intro ack. "
               "Stalling. (stream %d sec old)",
                rendcirc->_base.n_circ_id, conn_age);
      return 0;
    }

    /* it's on its way. find an intro circ. */
    retval = circuit_get_open_circ_or_launch(
      conn, CIRCUIT_PURPOSE_C_INTRODUCE_ACK_WAIT, &introcirc);
    if (retval < 0) return -1; /* failed */

    if (retval > 0) {
      /* one has already sent the intro. keep waiting. */
      circuit_t *c = NULL;
      tor_assert(introcirc);
      log_info(LD_REND, "Intro circ %d present and awaiting ack (rend %d). "
               "Stalling. (stream %d sec old)",
               introcirc->_base.n_circ_id,
               rendcirc ? rendcirc->_base.n_circ_id : 0,
               conn_age);
      /* abort parallel intro circs, if any */
      for (c = global_circuitlist; c; c = c->next) {
        if (c->purpose == CIRCUIT_PURPOSE_C_INTRODUCING &&
            !c->marked_for_close && CIRCUIT_IS_ORIGIN(c)) {
          origin_circuit_t *oc = TO_ORIGIN_CIRCUIT(c);
          if (oc->rend_data &&
              !rend_cmp_service_ids(conn->rend_data->onion_address,
                                    oc->rend_data->onion_address)) {
            log_info(LD_REND|LD_CIRC, "Closing introduction circuit that we "
                     "built in parallel.");
            circuit_mark_for_close(c, END_CIRC_REASON_TIMEOUT);
          }
        }
      }
      return 0;
    }

    /* now rendcirc and introcirc are each either undefined or not finished */

    if (rendcirc && introcirc &&
        rendcirc->_base.purpose == CIRCUIT_PURPOSE_C_REND_READY) {
      log_info(LD_REND,
               "ready rend circ %d already here (no intro-ack yet on "
               "intro %d). (stream %d sec old)",
               rendcirc->_base.n_circ_id,
               introcirc->_base.n_circ_id, conn_age);

      tor_assert(introcirc->_base.purpose == CIRCUIT_PURPOSE_C_INTRODUCING);
      if (introcirc->_base.state == CIRCUIT_STATE_OPEN) {
        log_info(LD_REND,"found open intro circ %d (rend %d); sending "
                 "introduction. (stream %d sec old)",
                 introcirc->_base.n_circ_id, rendcirc->_base.n_circ_id,
                 conn_age);
        switch (rend_client_send_introduction(introcirc, rendcirc)) {
        case 0: /* success */
          rendcirc->_base.timestamp_dirty = time(NULL);
          introcirc->_base.timestamp_dirty = time(NULL);
          assert_circuit_ok(TO_CIRCUIT(rendcirc));
          assert_circuit_ok(TO_CIRCUIT(introcirc));
          return 0;
        case -1: /* transient error */
          return 0;
        case -2: /* permanent error */
          return -1;
        default: /* oops */
          tor_fragile_assert();
          return -1;
        }
      }
    }

    log_info(LD_REND, "Intro (%d) and rend (%d) circs are not both ready. "
             "Stalling conn. (%d sec old)",
             introcirc ? introcirc->_base.n_circ_id : 0,
             rendcirc ? rendcirc->_base.n_circ_id : 0, conn_age);
    return 0;
  }
}
<|MERGE_RESOLUTION|>--- conflicted
+++ resolved
@@ -1571,10 +1571,9 @@
     apconn->cpath_layer = circ->cpath->prev;
   }
 
-<<<<<<< HEAD
   circ->isolation_any_streams_attached = 1;
   connection_edge_update_circuit_isolation(apconn, circ, 0);
-=======
+
   /* See if we can use optimistic data on this circuit */
   if (apconn->cpath_layer->extend_info &&
       (exitnode = node_get_by_id(
@@ -1592,7 +1591,6 @@
              apconn->exit_allows_optimistic_data ? "does" : "doesn't",
              safe_str_client(apconn->socks_request->address));
   }
->>>>>>> 9a7c16fb
 }
 
 /** Return true iff <b>address</b> is matched by one of the entries in
