/* Copyright (c) 2001 Matej Pfajfar.
 * Copyright (c) 2001-2004, Roger Dingledine.
 * Copyright (c) 2004-2006, Roger Dingledine, Nick Mathewson.
 * Copyright (c) 2007-2013, The Tor Project, Inc. */
/* See LICENSE for licensing information */

/**
 * \file guardnodes.h
 * \brief Header file for circuitbuild.c.
 **/

#ifndef TOR_ENTRYNODES_H
#define TOR_ENTRYNODES_H

#if 1
/* XXXX NM I would prefer that all of this stuff be private to
 * entrynodes.c. */

/** An entry_guard_t represents our information about a chosen long-term
 * first hop, known as a "helper" node in the literature. We can't just
 * use a node_t, since we want to remember these even when we
 * don't have any directory info. */
typedef struct entry_guard_t {
  char nickname[MAX_NICKNAME_LEN+1];
  char identity[DIGEST_LEN];
  time_t chosen_on_date; /**< Approximately when was this guard added?
                          * "0" if we don't know. */
  char *chosen_by_version; /**< What tor version added this guard? NULL
                            * if we don't know. */
  unsigned int made_contact : 1; /**< 0 if we have never connected to this
                                  * router, 1 if we have. */
  unsigned int can_retry : 1; /**< Should we retry connecting to this entry,
                               * in spite of having it marked as unreachable?*/
  unsigned int path_bias_noticed : 1; /**< Did we alert the user about path
                                       * bias for this node already? */
  unsigned int path_bias_warned : 1; /**< Did we alert the user about path bias
                                      * for this node already? */
  unsigned int path_bias_extreme : 1; /**< Did we alert the user about path
                                       * bias for this node already? */
  unsigned int path_bias_disabled : 1; /**< Have we disabled this node because
                                        * of path bias issues? */
  unsigned int path_bias_use_noticed : 1; /**< Did we alert the user about path
                                       * use bias for this node already? */
  unsigned int path_bias_use_extreme : 1; /**< Did we alert the user about path
                                       * use bias for this node already? */
  unsigned int is_dir_cache : 1; /**< Is this node a directory cache? */
  time_t bad_since; /**< 0 if this guard is currently usable, or the time at
                      * which it was observed to become (according to the
                      * directory or the user configuration) unusable. */
  time_t unreachable_since; /**< 0 if we can connect to this guard, or the
                             * time at which we first noticed we couldn't
                             * connect to it. */
  time_t last_attempted; /**< 0 if we can connect to this guard, or the time
                          * at which we last failed to connect to it. */

  double circ_attempts; /**< Number of circuits this guard has "attempted" */
  double circ_successes; /**< Number of successfully built circuits using
                               * this guard as first hop. */
  double successful_circuits_closed; /**< Number of circuits that carried
                                        * streams successfully. */
  double collapsed_circuits; /**< Number of fully built circuits that were
                                 * remotely closed before any streams were
                                 * attempted. */
  double unusable_circuits; /**< Number of circuits for which streams were
                                *  attempted, but none succeeded. */
  double timeouts; /**< Number of 'right-censored' circuit timeouts for this
                       * guard. */
  double use_attempts; /**< Number of circuits we tried to use with streams */
  double use_successes; /**< Number of successfully used circuits using
                               * this guard as first hop. */
} entry_guard_t;

entry_guard_t *entry_guard_get_by_id_digest(const char *digest);
void entry_guards_changed(void);
const smartlist_t *get_entry_guards(void);
int num_live_entry_guards(int for_directory);

#endif

void entry_guards_compute_status(const or_options_t *options, time_t now);
int entry_guard_register_connect_status(const char *digest, int succeeded,
                                        int mark_relay_status, time_t now);
void entry_nodes_should_be_added(void);
int entry_list_is_constrained(const or_options_t *options);
const node_t *choose_random_entry(cpath_build_state_t *state);
const node_t *choose_random_dirguard(dirinfo_type_t t);
int entry_guards_parse_state(or_state_t *state, int set, char **msg);
void entry_guards_update_state(or_state_t *state);
int getinfo_helper_entry_guards(control_connection_t *conn,
                                const char *question, char **answer,
                                const char **errmsg);

void mark_bridge_list(void);
void sweep_bridge_list(void);

int routerinfo_is_a_configured_bridge(const routerinfo_t *ri);
int node_is_a_configured_bridge(const node_t *node);
void learned_router_identity(const tor_addr_t *addr, uint16_t port,
                             const char *digest);
struct bridge_line_t;
void bridge_add_from_config(struct bridge_line_t *bridge_line);
void retry_bridge_descriptor_fetch_directly(const char *digest);
void fetch_bridge_descriptors(const or_options_t *options, time_t now);
void learned_bridge_descriptor(routerinfo_t *ri, int from_cache);
int any_bridge_descriptors_known(void);
int any_pending_bridge_descriptor_fetches(void);
int entries_known_but_down(const or_options_t *options);
void entries_retry_all(const or_options_t *options);

<<<<<<< HEAD
int any_bridge_supports_microdescriptors(void);
=======
const smartlist_t *get_socks_args_by_bridge_addrport(const tor_addr_t *addr,
                                                     uint16_t port);

int any_bridges_dont_support_microdescriptors(void);
>>>>>>> 9bdd33ea

void entry_guards_free_all(void);

const char *find_transport_name_by_bridge_addrport(const tor_addr_t *addr,
                                                   uint16_t port);
struct transport_t;
int get_transport_by_bridge_addrport(const tor_addr_t *addr, uint16_t port,
                                      const struct transport_t **transport);

int validate_pluggable_transports_config(void);

double pathbias_get_close_success_count(entry_guard_t *guard);
double pathbias_get_use_success_count(entry_guard_t *guard);

#endif
<|MERGE_RESOLUTION|>--- conflicted
+++ resolved
@@ -107,14 +107,11 @@
 int entries_known_but_down(const or_options_t *options);
 void entries_retry_all(const or_options_t *options);
 
-<<<<<<< HEAD
 int any_bridge_supports_microdescriptors(void);
-=======
 const smartlist_t *get_socks_args_by_bridge_addrport(const tor_addr_t *addr,
                                                      uint16_t port);
 
 int any_bridges_dont_support_microdescriptors(void);
->>>>>>> 9bdd33ea
 
 void entry_guards_free_all(void);
 
