--- conflicted
+++ resolved
@@ -834,18 +834,13 @@
 
   SMARTLIST_FOREACH_BEGIN(nodes, node_t *, node) {
     const char *msg;
-<<<<<<< HEAD
     routerinfo_t *ent = node->ri;
+    char description[NODE_DESC_BUF_LEN];
     uint32_t r;
     if (!ent)
       continue;
     r = dirserv_router_get_status(ent, &msg);
-=======
-    routerinfo_t *ent = smartlist_get(rl->routers, i);
-    char description[NODE_DESC_BUF_LEN];
-    uint32_t r = dirserv_router_get_status(ent, &msg);
     router_get_description(description, ent);
->>>>>>> 7f0fb8e6
     if (r & FP_REJECT) {
       log_info(LD_DIRSERV, "Router %s is now rejected: %s",
                description, msg?msg:"");
@@ -861,43 +856,28 @@
       ent->is_named = (r&FP_NAMED)?1:0;
       changed = 1;
     }
-<<<<<<< HEAD
     if (bool_neq((r & FP_UNNAMED), ent->auth_says_is_unnamed)) {
       log_info(LD_DIRSERV,
-               "Router '%s' is now %snamed. (FP_UNNAMED)", ent->nickname,
+               "Router '%s' is now %snamed. (FP_UNNAMED)", description,
                (r&FP_NAMED)?"":"un");
       ent->is_named = (r&FP_NUNAMED)?0:1;
       changed = 1;
     }
 #endif
     if (bool_neq((r & FP_INVALID), !node->is_valid)) {
-      log_info(LD_DIRSERV, "Router '%s' is now %svalid.", ent->nickname,
-=======
-    if (bool_neq((r & FP_INVALID), !ent->is_valid)) {
       log_info(LD_DIRSERV, "Router '%s' is now %svalid.", description,
->>>>>>> 7f0fb8e6
                (r&FP_INVALID) ? "in" : "");
       node->is_valid = (r&FP_INVALID)?0:1;
       changed = 1;
     }
-<<<<<<< HEAD
     if (bool_neq((r & FP_BADDIR), node->is_bad_directory)) {
-      log_info(LD_DIRSERV, "Router '%s' is now a %s directory", ent->nickname,
-=======
-    if (bool_neq((r & FP_BADDIR), ent->is_bad_directory)) {
       log_info(LD_DIRSERV, "Router '%s' is now a %s directory", description,
->>>>>>> 7f0fb8e6
                (r & FP_BADDIR) ? "bad" : "good");
       node->is_bad_directory = (r&FP_BADDIR) ? 1: 0;
       changed = 1;
     }
-<<<<<<< HEAD
     if (bool_neq((r & FP_BADEXIT), node->is_bad_exit)) {
-      log_info(LD_DIRSERV, "Router '%s' is now a %s exit", ent->nickname,
-=======
-    if (bool_neq((r & FP_BADEXIT), ent->is_bad_exit)) {
       log_info(LD_DIRSERV, "Router '%s' is now a %s exit", description,
->>>>>>> 7f0fb8e6
                (r & FP_BADEXIT) ? "bad" : "good");
       node->is_bad_exit = (r&FP_BADEXIT) ? 1: 0;
       changed = 1;
