/* * Copyright (c) 2012-2013, The Tor Project, Inc. */
/* See LICENSE for licensing information */

/**
 * \file channel.c
 * \brief OR-to-OR channel abstraction layer
 **/

/*
 * Define this so channel.h gives us things only channel_t subclasses
 * should touch.
 */

#define TOR_CHANNEL_INTERNAL_

#include "or.h"
#include "channel.h"
#include "channeltls.h"
#include "circuitbuild.h"
#include "circuitlist.h"
#include "circuitstats.h"
#include "connection_or.h" /* For var_cell_free() */
#include "circuitmux.h"
#include "entrynodes.h"
#include "geoip.h"
#include "nodelist.h"
#include "relay.h"
#include "rephist.h"
#include "router.h"
#include "routerlist.h"

/* Cell queue structure */

typedef struct cell_queue_entry_s cell_queue_entry_t;
struct cell_queue_entry_s {
  TOR_SIMPLEQ_ENTRY(cell_queue_entry_s) next;
  enum {
    CELL_QUEUE_FIXED,
    CELL_QUEUE_VAR,
    CELL_QUEUE_PACKED
  } type;
  union {
    struct {
      cell_t *cell;
    } fixed;
    struct {
      var_cell_t *var_cell;
    } var;
    struct {
      packed_cell_t *packed_cell;
    } packed;
  } u;
};

/* Global lists of channels */

/* All channel_t instances */
static smartlist_t *all_channels = NULL;

/* All channel_t instances not in ERROR or CLOSED states */
static smartlist_t *active_channels = NULL;

/* All channel_t instances in ERROR or CLOSED states */
static smartlist_t *finished_channels = NULL;

/* All channel_listener_t instances */
static smartlist_t *all_listeners = NULL;

/* All channel_listener_t instances in LISTENING state */
static smartlist_t *active_listeners = NULL;

/* All channel_listener_t instances in LISTENING state */
static smartlist_t *finished_listeners = NULL;

/* Counter for ID numbers */
static uint64_t n_channels_allocated = 0;

/* Digest->channel map
 *
 * Similar to the one used in connection_or.c, this maps from the identity
 * digest of a remote endpoint to a channel_t to that endpoint.  Channels
 * should be placed here when registered and removed when they close or error.
 * If more than one channel exists, follow the next_with_same_id pointer
 * as a linked list.
 */
HT_HEAD(channel_idmap, channel_idmap_entry_s) channel_identity_map =
  HT_INITIALIZER();

typedef struct channel_idmap_entry_s {
  HT_ENTRY(channel_idmap_entry_s) node;
  uint8_t digest[DIGEST_LEN];
  TOR_LIST_HEAD(channel_list_s, channel_s) channel_list;
} channel_idmap_entry_t;

static INLINE unsigned
channel_idmap_hash(const channel_idmap_entry_t *ent)
{
  return (unsigned) siphash24g(ent->digest, DIGEST_LEN);
}

static INLINE int
channel_idmap_eq(const channel_idmap_entry_t *a,
                  const channel_idmap_entry_t *b)
{
  return tor_memeq(a->digest, b->digest, DIGEST_LEN);
}

HT_PROTOTYPE(channel_idmap, channel_idmap_entry_s, node, channel_idmap_hash,
             channel_idmap_eq);
HT_GENERATE(channel_idmap, channel_idmap_entry_s, node, channel_idmap_hash,
            channel_idmap_eq, 0.5, tor_malloc, tor_realloc, tor_free_);

static cell_queue_entry_t * cell_queue_entry_dup(cell_queue_entry_t *q);
static void cell_queue_entry_free(cell_queue_entry_t *q, int handed_off);
#if 0
static int cell_queue_entry_is_padding(cell_queue_entry_t *q);
#endif
static cell_queue_entry_t *
cell_queue_entry_new_fixed(cell_t *cell);
static cell_queue_entry_t *
cell_queue_entry_new_var(var_cell_t *var_cell);
static int is_destroy_cell(channel_t *chan,
                           const cell_queue_entry_t *q, circid_t *circid_out);

/* Functions to maintain the digest map */
static void channel_add_to_digest_map(channel_t *chan);
static void channel_remove_from_digest_map(channel_t *chan);

/*
 * Flush cells from just the outgoing queue without trying to get them
 * from circuits; used internall by channel_flush_some_cells().
 */
static ssize_t
channel_flush_some_cells_from_outgoing_queue(channel_t *chan,
                                             ssize_t num_cells);
static void channel_force_free(channel_t *chan);
static void
channel_free_list(smartlist_t *channels, int mark_for_close);
static void
channel_listener_free_list(smartlist_t *channels, int mark_for_close);
static void channel_listener_force_free(channel_listener_t *chan_l);
static void
channel_write_cell_queue_entry(channel_t *chan, cell_queue_entry_t *q);

/***********************************
 * Channel state utility functions *
 **********************************/

/**
 * Indicate whether a given channel state is valid
 */

int
channel_state_is_valid(channel_state_t state)
{
  int is_valid;

  switch (state) {
    case CHANNEL_STATE_CLOSED:
    case CHANNEL_STATE_CLOSING:
    case CHANNEL_STATE_ERROR:
    case CHANNEL_STATE_MAINT:
    case CHANNEL_STATE_OPENING:
    case CHANNEL_STATE_OPEN:
      is_valid = 1;
      break;
    case CHANNEL_STATE_LAST:
    default:
      is_valid = 0;
  }

  return is_valid;
}

/**
 * Indicate whether a given channel listener state is valid
 */

int
channel_listener_state_is_valid(channel_listener_state_t state)
{
  int is_valid;

  switch (state) {
    case CHANNEL_LISTENER_STATE_CLOSED:
    case CHANNEL_LISTENER_STATE_LISTENING:
    case CHANNEL_LISTENER_STATE_CLOSING:
    case CHANNEL_LISTENER_STATE_ERROR:
      is_valid = 1;
      break;
    case CHANNEL_LISTENER_STATE_LAST:
    default:
      is_valid = 0;
  }

  return is_valid;
}

/**
 * Indicate whether a channel state transition is valid
 *
 * This function takes two channel states and indicates whether a
 * transition between them is permitted (see the state definitions and
 * transition table in or.h at the channel_state_t typedef).
 */

int
channel_state_can_transition(channel_state_t from, channel_state_t to)
{
  int is_valid;

  switch (from) {
    case CHANNEL_STATE_CLOSED:
      is_valid = (to == CHANNEL_STATE_OPENING);
      break;
    case CHANNEL_STATE_CLOSING:
      is_valid = (to == CHANNEL_STATE_CLOSED ||
                  to == CHANNEL_STATE_ERROR);
      break;
    case CHANNEL_STATE_ERROR:
      is_valid = 0;
      break;
    case CHANNEL_STATE_MAINT:
      is_valid = (to == CHANNEL_STATE_CLOSING ||
                  to == CHANNEL_STATE_ERROR ||
                  to == CHANNEL_STATE_OPEN);
      break;
    case CHANNEL_STATE_OPENING:
      is_valid = (to == CHANNEL_STATE_CLOSING ||
                  to == CHANNEL_STATE_ERROR ||
                  to == CHANNEL_STATE_OPEN);
      break;
    case CHANNEL_STATE_OPEN:
      is_valid = (to == CHANNEL_STATE_CLOSING ||
                  to == CHANNEL_STATE_ERROR ||
                  to == CHANNEL_STATE_MAINT);
      break;
    case CHANNEL_STATE_LAST:
    default:
      is_valid = 0;
  }

  return is_valid;
}

/**
 * Indicate whether a channel listener state transition is valid
 *
 * This function takes two channel listener states and indicates whether a
 * transition between them is permitted (see the state definitions and
 * transition table in or.h at the channel_listener_state_t typedef).
 */

int
channel_listener_state_can_transition(channel_listener_state_t from,
                                      channel_listener_state_t to)
{
  int is_valid;

  switch (from) {
    case CHANNEL_LISTENER_STATE_CLOSED:
      is_valid = (to == CHANNEL_LISTENER_STATE_LISTENING);
      break;
    case CHANNEL_LISTENER_STATE_CLOSING:
      is_valid = (to == CHANNEL_LISTENER_STATE_CLOSED ||
                  to == CHANNEL_LISTENER_STATE_ERROR);
      break;
    case CHANNEL_LISTENER_STATE_ERROR:
      is_valid = 0;
      break;
    case CHANNEL_LISTENER_STATE_LISTENING:
      is_valid = (to == CHANNEL_LISTENER_STATE_CLOSING ||
                  to == CHANNEL_LISTENER_STATE_ERROR);
      break;
    case CHANNEL_LISTENER_STATE_LAST:
    default:
      is_valid = 0;
  }

  return is_valid;
}

/**
 * Return a human-readable description for a channel state
 */

const char *
channel_state_to_string(channel_state_t state)
{
  const char *descr;

  switch (state) {
    case CHANNEL_STATE_CLOSED:
      descr = "closed";
      break;
    case CHANNEL_STATE_CLOSING:
      descr = "closing";
      break;
    case CHANNEL_STATE_ERROR:
      descr = "channel error";
      break;
    case CHANNEL_STATE_MAINT:
      descr = "temporarily suspended for maintenance";
      break;
    case CHANNEL_STATE_OPENING:
      descr = "opening";
      break;
    case CHANNEL_STATE_OPEN:
      descr = "open";
      break;
    case CHANNEL_STATE_LAST:
    default:
      descr = "unknown or invalid channel state";
  }

  return descr;
}

/**
 * Return a human-readable description for a channel listenier state
 */

const char *
channel_listener_state_to_string(channel_listener_state_t state)
{
  const char *descr;

  switch (state) {
    case CHANNEL_LISTENER_STATE_CLOSED:
      descr = "closed";
      break;
    case CHANNEL_LISTENER_STATE_CLOSING:
      descr = "closing";
      break;
    case CHANNEL_LISTENER_STATE_ERROR:
      descr = "channel listener error";
      break;
    case CHANNEL_LISTENER_STATE_LISTENING:
      descr = "listening";
      break;
    case CHANNEL_LISTENER_STATE_LAST:
    default:
      descr = "unknown or invalid channel listener state";
  }

  return descr;
}

/***************************************
 * Channel registration/unregistration *
 ***************************************/

/**
 * Register a channel
 *
 * This function registers a newly created channel in the global lists/maps
 * of active channels.
 */

void
channel_register(channel_t *chan)
{
  tor_assert(chan);

  /* No-op if already registered */
  if (chan->registered) return;

  log_debug(LD_CHANNEL,
            "Registering channel %p (ID " U64_FORMAT ") "
            "in state %s (%d) with digest %s",
            chan, U64_PRINTF_ARG(chan->global_identifier),
            channel_state_to_string(chan->state), chan->state,
            hex_str(chan->identity_digest, DIGEST_LEN));

  /* Make sure we have all_channels, then add it */
  if (!all_channels) all_channels = smartlist_new();
  smartlist_add(all_channels, chan);

  /* Is it finished? */
  if (chan->state == CHANNEL_STATE_CLOSED ||
      chan->state == CHANNEL_STATE_ERROR) {
    /* Put it in the finished list, creating it if necessary */
    if (!finished_channels) finished_channels = smartlist_new();
    smartlist_add(finished_channels, chan);
  } else {
    /* Put it in the active list, creating it if necessary */
    if (!active_channels) active_channels = smartlist_new();
    smartlist_add(active_channels, chan);

    if (chan->state != CHANNEL_STATE_CLOSING) {
      /* It should have a digest set */
      if (!tor_digest_is_zero(chan->identity_digest)) {
        /* Yeah, we're good, add it to the map */
        channel_add_to_digest_map(chan);
      } else {
        log_info(LD_CHANNEL,
                "Channel %p (global ID " U64_FORMAT ") "
                "in state %s (%d) registered with no identity digest",
                chan, U64_PRINTF_ARG(chan->global_identifier),
                channel_state_to_string(chan->state), chan->state);
      }
    }
  }

  /* Mark it as registered */
  chan->registered = 1;
}

/**
 * Unregister a channel
 *
 * This function removes a channel from the global lists and maps and is used
 * when freeing a closed/errored channel.
 */

void
channel_unregister(channel_t *chan)
{
  tor_assert(chan);

  /* No-op if not registered */
  if (!(chan->registered)) return;

  /* Is it finished? */
  if (chan->state == CHANNEL_STATE_CLOSED ||
      chan->state == CHANNEL_STATE_ERROR) {
    /* Get it out of the finished list */
    if (finished_channels) smartlist_remove(finished_channels, chan);
  } else {
    /* Get it out of the active list */
    if (active_channels) smartlist_remove(active_channels, chan);
  }

  /* Get it out of all_channels */
 if (all_channels) smartlist_remove(all_channels, chan);

  /* Mark it as unregistered */
  chan->registered = 0;

  /* Should it be in the digest map? */
  if (!tor_digest_is_zero(chan->identity_digest) &&
      !(chan->state == CHANNEL_STATE_CLOSING ||
        chan->state == CHANNEL_STATE_CLOSED ||
        chan->state == CHANNEL_STATE_ERROR)) {
    /* Remove it */
    channel_remove_from_digest_map(chan);
  }
}

/**
 * Register a channel listener
 *
 * This function registers a newly created channel listner in the global
 * lists/maps of active channel listeners.
 */

void
channel_listener_register(channel_listener_t *chan_l)
{
  tor_assert(chan_l);

  /* No-op if already registered */
  if (chan_l->registered) return;

  log_debug(LD_CHANNEL,
            "Registering channel listener %p (ID " U64_FORMAT ") "
            "in state %s (%d)",
            chan_l, U64_PRINTF_ARG(chan_l->global_identifier),
            channel_listener_state_to_string(chan_l->state),
            chan_l->state);

  /* Make sure we have all_channels, then add it */
  if (!all_listeners) all_listeners = smartlist_new();
  smartlist_add(all_listeners, chan_l);

  /* Is it finished? */
  if (chan_l->state == CHANNEL_LISTENER_STATE_CLOSED ||
      chan_l->state == CHANNEL_LISTENER_STATE_ERROR) {
    /* Put it in the finished list, creating it if necessary */
    if (!finished_listeners) finished_listeners = smartlist_new();
    smartlist_add(finished_listeners, chan_l);
  } else {
    /* Put it in the active list, creating it if necessary */
    if (!active_listeners) active_listeners = smartlist_new();
    smartlist_add(active_listeners, chan_l);
  }

  /* Mark it as registered */
  chan_l->registered = 1;
}

/**
 * Unregister a channel listener
 *
 * This function removes a channel listener from the global lists and maps
 * and is used when freeing a closed/errored channel listener.
 */

void
channel_listener_unregister(channel_listener_t *chan_l)
{
  tor_assert(chan_l);

  /* No-op if not registered */
  if (!(chan_l->registered)) return;

  /* Is it finished? */
  if (chan_l->state == CHANNEL_LISTENER_STATE_CLOSED ||
      chan_l->state == CHANNEL_LISTENER_STATE_ERROR) {
    /* Get it out of the finished list */
    if (finished_listeners) smartlist_remove(finished_listeners, chan_l);
  } else {
    /* Get it out of the active list */
    if (active_listeners) smartlist_remove(active_listeners, chan_l);
  }

  /* Get it out of all_channels */
 if (all_listeners) smartlist_remove(all_listeners, chan_l);

  /* Mark it as unregistered */
  chan_l->registered = 0;
}

/*********************************
 * Channel digest map maintenance
 *********************************/

/**
 * Add a channel to the digest map
 *
 * This function adds a channel to the digest map and inserts it into the
 * correct linked list if channels with that remote endpoint identity digest
 * already exist.
 */

static void
channel_add_to_digest_map(channel_t *chan)
{
  channel_idmap_entry_t *ent, search;

  tor_assert(chan);

  /* Assert that the state makes sense */
  tor_assert(!(chan->state == CHANNEL_STATE_CLOSING ||
               chan->state == CHANNEL_STATE_CLOSED ||
               chan->state == CHANNEL_STATE_ERROR));

  /* Assert that there is a digest */
  tor_assert(!tor_digest_is_zero(chan->identity_digest));

  memcpy(search.digest, chan->identity_digest, DIGEST_LEN);
  ent = HT_FIND(channel_idmap, &channel_identity_map, &search);
  if (! ent) {
    ent = tor_malloc(sizeof(channel_idmap_entry_t));
    memcpy(ent->digest, chan->identity_digest, DIGEST_LEN);
    TOR_LIST_INIT(&ent->channel_list);
    HT_INSERT(channel_idmap, &channel_identity_map, ent);
  }
  TOR_LIST_INSERT_HEAD(&ent->channel_list, chan, next_with_same_id);

  log_debug(LD_CHANNEL,
            "Added channel %p (global ID " U64_FORMAT ") "
            "to identity map in state %s (%d) with digest %s",
            chan, U64_PRINTF_ARG(chan->global_identifier),
            channel_state_to_string(chan->state), chan->state,
            hex_str(chan->identity_digest, DIGEST_LEN));
}

/**
 * Remove a channel from the digest map
 *
 * This function removes a channel from the digest map and the linked list of
 * channels for that digest if more than one exists.
 */

static void
channel_remove_from_digest_map(channel_t *chan)
{
  channel_idmap_entry_t *ent, search;

  tor_assert(chan);

  /* Assert that there is a digest */
  tor_assert(!tor_digest_is_zero(chan->identity_digest));

#if 0
  /* Make sure we have a map */
  if (!channel_identity_map) {
    /*
     * No identity map, so we can't find it by definition.  This
     * case is similar to digestmap_get() failing below.
     */
    log_warn(LD_BUG,
             "Trying to remove channel %p (global ID " U64_FORMAT ") "
             "with digest %s from identity map, but didn't have any identity "
             "map",
             chan, U64_PRINTF_ARG(chan->global_identifier),
             hex_str(chan->identity_digest, DIGEST_LEN));
    /* Clear out its next/prev pointers */
    if (chan->next_with_same_id) {
      chan->next_with_same_id->prev_with_same_id = chan->prev_with_same_id;
    }
    if (chan->prev_with_same_id) {
      chan->prev_with_same_id->next_with_same_id = chan->next_with_same_id;
    }
    chan->next_with_same_id = NULL;
    chan->prev_with_same_id = NULL;

    return;
  }
#endif

  /* Pull it out of its list, wherever that list is */
  TOR_LIST_REMOVE(chan, next_with_same_id);

  memcpy(search.digest, chan->identity_digest, DIGEST_LEN);
  ent = HT_FIND(channel_idmap, &channel_identity_map, &search);

  /* Look for it in the map */
  if (ent) {
    /* Okay, it's here */

    if (TOR_LIST_EMPTY(&ent->channel_list)) {
      HT_REMOVE(channel_idmap, &channel_identity_map, ent);
      tor_free(ent);
    }

    log_debug(LD_CHANNEL,
              "Removed channel %p (global ID " U64_FORMAT ") from "
              "identity map in state %s (%d) with digest %s",
              chan, U64_PRINTF_ARG(chan->global_identifier),
              channel_state_to_string(chan->state), chan->state,
              hex_str(chan->identity_digest, DIGEST_LEN));
  } else {
    /* Shouldn't happen */
    log_warn(LD_BUG,
             "Trying to remove channel %p (global ID " U64_FORMAT ") with "
             "digest %s from identity map, but couldn't find any with "
             "that digest",
             chan, U64_PRINTF_ARG(chan->global_identifier),
             hex_str(chan->identity_digest, DIGEST_LEN));
  }
}

/****************************
 * Channel lookup functions *
 ***************************/

/**
 * Find channel by global ID
 *
 * This function searches for a channel by the global_identifier assigned
 * at initialization time.  This identifier is unique for the lifetime of the
 * Tor process.
 */

channel_t *
channel_find_by_global_id(uint64_t global_identifier)
{
  channel_t *rv = NULL;

  if (all_channels && smartlist_len(all_channels) > 0) {
    SMARTLIST_FOREACH_BEGIN(all_channels, channel_t *, curr) {
      if (curr->global_identifier == global_identifier) {
        rv = curr;
        break;
      }
    } SMARTLIST_FOREACH_END(curr);
  }

  return rv;
}

/**
 * Find channel by digest of the remote endpoint
 *
 * This function looks up a channel by the digest of its remote endpoint in
 * the channel digest map.  It's possible that more than one channel to a
 * given endpoint exists.  Use channel_next_with_digest() to walk the list.
 */

channel_t *
channel_find_by_remote_digest(const char *identity_digest)
{
  channel_t *rv = NULL;
  channel_idmap_entry_t *ent, search;

  tor_assert(identity_digest);

  memcpy(search.digest, identity_digest, DIGEST_LEN);
  ent = HT_FIND(channel_idmap, &channel_identity_map, &search);
  if (ent) {
    rv = TOR_LIST_FIRST(&ent->channel_list);
  }

  return rv;
}

/**
 * Get next channel with digest
 *
 * This function takes a channel and finds the next channel in the list
 * with the same digest.
 */

channel_t *
channel_next_with_digest(channel_t *chan)
{
  tor_assert(chan);

  return TOR_LIST_NEXT(chan, next_with_same_id);
}

/**
 * Initialize a channel
 *
 * This function should be called by subclasses to set up some per-channel
 * variables.  I.e., this is the superclass constructor.  Before this, the
 * channel should be allocated with tor_malloc_zero().
 */

void
channel_init(channel_t *chan)
{
  tor_assert(chan);

  /* Assign an ID and bump the counter */
  chan->global_identifier = n_channels_allocated++;

  /* Init timestamp */
  chan->timestamp_last_had_circuits = time(NULL);

  /* Warn about exhausted circuit IDs no more than hourly. */
  chan->last_warned_circ_ids_exhausted.rate = 3600;

  /* Initialize queues. */
  TOR_SIMPLEQ_INIT(&chan->incoming_queue);
  TOR_SIMPLEQ_INIT(&chan->outgoing_queue);

  /* Initialize list entries. */
  memset(&chan->next_with_same_id, 0, sizeof(chan->next_with_same_id));

  /* Timestamp it */
  channel_timestamp_created(chan);

  /* It hasn't been open yet. */
  chan->has_been_open = 0;
}

/**
 * Initialize a channel listener
 *
 * This function should be called by subclasses to set up some per-channel
 * variables.  I.e., this is the superclass constructor.  Before this, the
 * channel listener should be allocated with tor_malloc_zero().
 */

void
channel_init_listener(channel_listener_t *chan_l)
{
  tor_assert(chan_l);

  /* Assign an ID and bump the counter */
  chan_l->global_identifier = n_channels_allocated++;

  /* Timestamp it */
  channel_listener_timestamp_created(chan_l);
}

/**
 * Free a channel; nothing outside of channel.c and subclasses should call
 * this - it frees channels after they have closed and been unregistered.
 */

void
channel_free(channel_t *chan)
{
  if (!chan) return;

  /* It must be closed or errored */
  tor_assert(chan->state == CHANNEL_STATE_CLOSED ||
             chan->state == CHANNEL_STATE_ERROR);
  /* It must be deregistered */
  tor_assert(!(chan->registered));

  log_debug(LD_CHANNEL,
            "Freeing channel " U64_FORMAT " at %p",
            U64_PRINTF_ARG(chan->global_identifier), chan);

  /*
   * Get rid of cmux policy before we do anything, so cmux policies don't
   * see channels in weird half-freed states.
   */
  if (chan->cmux) {
    circuitmux_set_policy(chan->cmux, NULL);
  }

  /* Call a free method if there is one */
  if (chan->free) chan->free(chan);

  channel_clear_remote_end(chan);

  /* Get rid of cmux */
  if (chan->cmux) {
    circuitmux_detach_all_circuits(chan->cmux, NULL);
    circuitmux_mark_destroyed_circids_usable(chan->cmux, chan);
    circuitmux_free(chan->cmux);
    chan->cmux = NULL;
  }

  /* We're in CLOSED or ERROR, so the cell queue is already empty */

  tor_free(chan);
}

/**
 * Free a channel listener; nothing outside of channel.c and subclasses
 * should call this - it frees channel listeners after they have closed and
 * been unregistered.
 */

void
channel_listener_free(channel_listener_t *chan_l)
{
  if (!chan_l) return;

  log_debug(LD_CHANNEL,
            "Freeing channel_listener_t " U64_FORMAT " at %p",
            U64_PRINTF_ARG(chan_l->global_identifier),
            chan_l);

  /* It must be closed or errored */
  tor_assert(chan_l->state == CHANNEL_LISTENER_STATE_CLOSED ||
             chan_l->state == CHANNEL_LISTENER_STATE_ERROR);
  /* It must be deregistered */
  tor_assert(!(chan_l->registered));

  /* Call a free method if there is one */
  if (chan_l->free) chan_l->free(chan_l);

  /*
   * We're in CLOSED or ERROR, so the incoming channel queue is already
   * empty.
   */

  tor_free(chan_l);
}

/**
 * Free a channel and skip the state/registration asserts; this internal-
 * use-only function should be called only from channel_free_all() when
 * shutting down the Tor process.
 */

static void
channel_force_free(channel_t *chan)
{
  cell_queue_entry_t *cell, *cell_tmp;
  tor_assert(chan);

  log_debug(LD_CHANNEL,
            "Force-freeing channel " U64_FORMAT " at %p",
            U64_PRINTF_ARG(chan->global_identifier), chan);

  /*
   * Get rid of cmux policy before we do anything, so cmux policies don't
   * see channels in weird half-freed states.
   */
  if (chan->cmux) {
    circuitmux_set_policy(chan->cmux, NULL);
  }

  /* Call a free method if there is one */
  if (chan->free) chan->free(chan);

  channel_clear_remote_end(chan);

  /* Get rid of cmux */
  if (chan->cmux) {
    circuitmux_free(chan->cmux);
    chan->cmux = NULL;
  }

  /* We might still have a cell queue; kill it */
  TOR_SIMPLEQ_FOREACH_SAFE(cell, &chan->incoming_queue, next, cell_tmp) {
      cell_queue_entry_free(cell, 0);
  }
  TOR_SIMPLEQ_INIT(&chan->incoming_queue);

  /* Outgoing cell queue is similar, but we can have to free packed cells */
  TOR_SIMPLEQ_FOREACH_SAFE(cell, &chan->outgoing_queue, next, cell_tmp) {
    cell_queue_entry_free(cell, 0);
  }
  TOR_SIMPLEQ_INIT(&chan->outgoing_queue);

  tor_free(chan);
}

/**
 * Free a channel listener and skip the state/reigstration asserts; this
 * internal-use-only function should be called only from channel_free_all()
 * when shutting down the Tor process.
 */

static void
channel_listener_force_free(channel_listener_t *chan_l)
{
  tor_assert(chan_l);

  log_debug(LD_CHANNEL,
            "Force-freeing channel_listener_t " U64_FORMAT " at %p",
            U64_PRINTF_ARG(chan_l->global_identifier),
            chan_l);

  /* Call a free method if there is one */
  if (chan_l->free) chan_l->free(chan_l);

  /*
   * The incoming list just gets emptied and freed; we request close on
   * any channels we find there, but since we got called while shutting
   * down they will get deregistered and freed elsewhere anyway.
   */
  if (chan_l->incoming_list) {
    SMARTLIST_FOREACH_BEGIN(chan_l->incoming_list,
                            channel_t *, qchan) {
      channel_mark_for_close(qchan);
    } SMARTLIST_FOREACH_END(qchan);

    smartlist_free(chan_l->incoming_list);
    chan_l->incoming_list = NULL;
  }

  tor_free(chan_l);
}

/**
 * Return the current registered listener for a channel listener
 *
 * This function returns a function pointer to the current registered
 * handler for new incoming channels on a channel listener.
 */

channel_listener_fn_ptr
channel_listener_get_listener_fn(channel_listener_t *chan_l)
{
  tor_assert(chan_l);

  if (chan_l->state == CHANNEL_LISTENER_STATE_LISTENING)
    return chan_l->listener;

  return NULL;
}

/**
 * Set the listener for a channel listener
 *
 * This function sets the handler for new incoming channels on a channel
 * listener.
 */

void
channel_listener_set_listener_fn(channel_listener_t *chan_l,
                                channel_listener_fn_ptr listener)
{
  tor_assert(chan_l);
  tor_assert(chan_l->state == CHANNEL_LISTENER_STATE_LISTENING);

  log_debug(LD_CHANNEL,
           "Setting listener callback for channel listener %p "
           "(global ID " U64_FORMAT ") to %p",
           chan_l, U64_PRINTF_ARG(chan_l->global_identifier),
           listener);

  chan_l->listener = listener;
  if (chan_l->listener) channel_listener_process_incoming(chan_l);
}

/**
 * Return the fixed-length cell handler for a channel
 *
 * This function gets the handler for incoming fixed-length cells installed
 * on a channel.
 */

channel_cell_handler_fn_ptr
channel_get_cell_handler(channel_t *chan)
{
  tor_assert(chan);

  if (chan->state == CHANNEL_STATE_OPENING ||
      chan->state == CHANNEL_STATE_OPEN ||
      chan->state == CHANNEL_STATE_MAINT)
    return chan->cell_handler;

  return NULL;
}

/**
 * Return the variable-length cell handler for a channel
 *
 * This function gets the handler for incoming variable-length cells
 * installed on a channel.
 */

channel_var_cell_handler_fn_ptr
channel_get_var_cell_handler(channel_t *chan)
{
  tor_assert(chan);

  if (chan->state == CHANNEL_STATE_OPENING ||
      chan->state == CHANNEL_STATE_OPEN ||
      chan->state == CHANNEL_STATE_MAINT)
    return chan->var_cell_handler;

  return NULL;
}

/**
 * Set both cell handlers for a channel
 *
 * This function sets both the fixed-length and variable length cell handlers
 * for a channel and processes any incoming cells that had been blocked in the
 * queue because none were available.
 */

void
channel_set_cell_handlers(channel_t *chan,
                          channel_cell_handler_fn_ptr cell_handler,
                          channel_var_cell_handler_fn_ptr
                            var_cell_handler)
{
  int try_again = 0;

  tor_assert(chan);
  tor_assert(chan->state == CHANNEL_STATE_OPENING ||
             chan->state == CHANNEL_STATE_OPEN ||
             chan->state == CHANNEL_STATE_MAINT);

  log_debug(LD_CHANNEL,
           "Setting cell_handler callback for channel %p to %p",
           chan, cell_handler);
  log_debug(LD_CHANNEL,
           "Setting var_cell_handler callback for channel %p to %p",
           chan, var_cell_handler);

  /* Should we try the queue? */
  if (cell_handler &&
      cell_handler != chan->cell_handler) try_again = 1;
  if (var_cell_handler &&
      var_cell_handler != chan->var_cell_handler) try_again = 1;

  /* Change them */
  chan->cell_handler = cell_handler;
  chan->var_cell_handler = var_cell_handler;

  /* Re-run the queue if we have one and there's any reason to */
  if (! TOR_SIMPLEQ_EMPTY(&chan->incoming_queue) &&
      try_again &&
      (chan->cell_handler ||
       chan->var_cell_handler)) channel_process_cells(chan);
}

/*
 * On closing channels
 *
 * There are three functions that close channels, for use in
 * different circumstances:
 *
 *  - Use channel_mark_for_close() for most cases
 *  - Use channel_close_from_lower_layer() if you are connection_or.c
 *    and the other end closes the underlying connection.
 *  - Use channel_close_for_error() if you are connection_or.c and
 *    some sort of error has occurred.
 */

/**
 * Mark a channel for closure
 *
 * This function tries to close a channel_t; it will go into the CLOSING
 * state, and eventually the lower layer should put it into the CLOSED or
 * ERROR state.  Then, channel_run_cleanup() will eventually free it.
 */

void
channel_mark_for_close(channel_t *chan)
{
  tor_assert(chan != NULL);
  tor_assert(chan->close != NULL);

  /* If it's already in CLOSING, CLOSED or ERROR, this is a no-op */
  if (chan->state == CHANNEL_STATE_CLOSING ||
      chan->state == CHANNEL_STATE_CLOSED ||
      chan->state == CHANNEL_STATE_ERROR) return;

  log_debug(LD_CHANNEL,
            "Closing channel %p (global ID " U64_FORMAT ") "
            "by request",
            chan, U64_PRINTF_ARG(chan->global_identifier));

  /* Note closing by request from above */
  chan->reason_for_closing = CHANNEL_CLOSE_REQUESTED;

  /* Change state to CLOSING */
  channel_change_state(chan, CHANNEL_STATE_CLOSING);

  /* Tell the lower layer */
  chan->close(chan);

  /*
   * It's up to the lower layer to change state to CLOSED or ERROR when we're
   * ready; we'll try to free channels that are in the finished list from
   * channel_run_cleanup().  The lower layer should do this by calling
   * channel_closed().
   */
}

/**
 * Mark a channel listener for closure
 *
 * This function tries to close a channel_listener_t; it will go into the
 * CLOSING state, and eventually the lower layer should put it into the CLOSED
 * or ERROR state.  Then, channel_run_cleanup() will eventually free it.
 */

void
channel_listener_mark_for_close(channel_listener_t *chan_l)
{
  tor_assert(chan_l != NULL);
  tor_assert(chan_l->close != NULL);

  /* If it's already in CLOSING, CLOSED or ERROR, this is a no-op */
  if (chan_l->state == CHANNEL_LISTENER_STATE_CLOSING ||
      chan_l->state == CHANNEL_LISTENER_STATE_CLOSED ||
      chan_l->state == CHANNEL_LISTENER_STATE_ERROR) return;

  log_debug(LD_CHANNEL,
            "Closing channel listener %p (global ID " U64_FORMAT ") "
            "by request",
            chan_l, U64_PRINTF_ARG(chan_l->global_identifier));

  /* Note closing by request from above */
  chan_l->reason_for_closing = CHANNEL_LISTENER_CLOSE_REQUESTED;

  /* Change state to CLOSING */
  channel_listener_change_state(chan_l, CHANNEL_LISTENER_STATE_CLOSING);

  /* Tell the lower layer */
  chan_l->close(chan_l);

  /*
   * It's up to the lower layer to change state to CLOSED or ERROR when we're
   * ready; we'll try to free channels that are in the finished list from
   * channel_run_cleanup().  The lower layer should do this by calling
   * channel_listener_closed().
   */
}

/**
 * Close a channel from the lower layer
 *
 * Notify the channel code that the channel is being closed due to a non-error
 * condition in the lower layer.  This does not call the close() method, since
 * the lower layer already knows.
 */

void
channel_close_from_lower_layer(channel_t *chan)
{
  tor_assert(chan != NULL);

  /* If it's already in CLOSING, CLOSED or ERROR, this is a no-op */
  if (chan->state == CHANNEL_STATE_CLOSING ||
      chan->state == CHANNEL_STATE_CLOSED ||
      chan->state == CHANNEL_STATE_ERROR) return;

  log_debug(LD_CHANNEL,
            "Closing channel %p (global ID " U64_FORMAT ") "
            "due to lower-layer event",
            chan, U64_PRINTF_ARG(chan->global_identifier));

  /* Note closing by event from below */
  chan->reason_for_closing = CHANNEL_CLOSE_FROM_BELOW;

  /* Change state to CLOSING */
  channel_change_state(chan, CHANNEL_STATE_CLOSING);
}

/**
 * Close a channel listener from the lower layer
 *
 * Notify the channel code that the channel listener is being closed due to a
 * non-error condition in the lower layer.  This does not call the close()
 * method, since the lower layer already knows.
 */

void
channel_listener_close_from_lower_layer(channel_listener_t *chan_l)
{
  tor_assert(chan_l != NULL);

  /* If it's already in CLOSING, CLOSED or ERROR, this is a no-op */
  if (chan_l->state == CHANNEL_LISTENER_STATE_CLOSING ||
      chan_l->state == CHANNEL_LISTENER_STATE_CLOSED ||
      chan_l->state == CHANNEL_LISTENER_STATE_ERROR) return;

  log_debug(LD_CHANNEL,
            "Closing channel listener %p (global ID " U64_FORMAT ") "
            "due to lower-layer event",
            chan_l, U64_PRINTF_ARG(chan_l->global_identifier));

  /* Note closing by event from below */
  chan_l->reason_for_closing = CHANNEL_LISTENER_CLOSE_FROM_BELOW;

  /* Change state to CLOSING */
  channel_listener_change_state(chan_l, CHANNEL_LISTENER_STATE_CLOSING);
}

/**
 * Notify that the channel is being closed due to an error condition
 *
 * This function is called by the lower layer implementing the transport
 * when a channel must be closed due to an error condition.  This does not
 * call the channel's close method, since the lower layer already knows.
 */

void
channel_close_for_error(channel_t *chan)
{
  tor_assert(chan != NULL);

  /* If it's already in CLOSING, CLOSED or ERROR, this is a no-op */
  if (chan->state == CHANNEL_STATE_CLOSING ||
      chan->state == CHANNEL_STATE_CLOSED ||
      chan->state == CHANNEL_STATE_ERROR) return;

  log_debug(LD_CHANNEL,
            "Closing channel %p due to lower-layer error",
            chan);

  /* Note closing by event from below */
  chan->reason_for_closing = CHANNEL_CLOSE_FOR_ERROR;

  /* Change state to CLOSING */
  channel_change_state(chan, CHANNEL_STATE_CLOSING);
}

/**
 * Notify that the channel listener is being closed due to an error condition
 *
 * This function is called by the lower layer implementing the transport
 * when a channel listener must be closed due to an error condition.  This
 * does not call the channel listener's close method, since the lower layer
 * already knows.
 */

void
channel_listener_close_for_error(channel_listener_t *chan_l)
{
  tor_assert(chan_l != NULL);

  /* If it's already in CLOSING, CLOSED or ERROR, this is a no-op */
  if (chan_l->state == CHANNEL_LISTENER_STATE_CLOSING ||
      chan_l->state == CHANNEL_LISTENER_STATE_CLOSED ||
      chan_l->state == CHANNEL_LISTENER_STATE_ERROR) return;

  log_debug(LD_CHANNEL,
            "Closing channel listener %p (global ID " U64_FORMAT ") "
            "due to lower-layer error",
            chan_l, U64_PRINTF_ARG(chan_l->global_identifier));

  /* Note closing by event from below */
  chan_l->reason_for_closing = CHANNEL_LISTENER_CLOSE_FOR_ERROR;

  /* Change state to CLOSING */
  channel_listener_change_state(chan_l, CHANNEL_LISTENER_STATE_CLOSING);
}

/**
 * Notify that the lower layer is finished closing the channel
 *
 * This function should be called by the lower layer when a channel
 * is finished closing and it should be regarded as inactive and
 * freed by the channel code.
 */

void
channel_closed(channel_t *chan)
{
  tor_assert(chan);
  tor_assert(chan->state == CHANNEL_STATE_CLOSING ||
             chan->state == CHANNEL_STATE_CLOSED ||
             chan->state == CHANNEL_STATE_ERROR);

  /* No-op if already inactive */
  if (chan->state == CHANNEL_STATE_CLOSED ||
      chan->state == CHANNEL_STATE_ERROR) return;

  /* Inform any pending (not attached) circs that they should
   * give up. */
  if (! chan->has_been_open)
    circuit_n_chan_done(chan, 0);

  /* Now close all the attached circuits on it. */
  circuit_unlink_all_from_channel(chan, END_CIRC_REASON_CHANNEL_CLOSED);

  if (chan->reason_for_closing != CHANNEL_CLOSE_FOR_ERROR) {
    channel_change_state(chan, CHANNEL_STATE_CLOSED);
  } else {
    channel_change_state(chan, CHANNEL_STATE_ERROR);
  }
}

/**
 * Notify that the lower layer is finished closing the channel listener
 *
 * This function should be called by the lower layer when a channel listener
 * is finished closing and it should be regarded as inactive and
 * freed by the channel code.
 */

void
channel_listener_closed(channel_listener_t *chan_l)
{
  tor_assert(chan_l);
  tor_assert(chan_l->state == CHANNEL_LISTENER_STATE_CLOSING ||
             chan_l->state == CHANNEL_LISTENER_STATE_CLOSED ||
             chan_l->state == CHANNEL_LISTENER_STATE_ERROR);

  /* No-op if already inactive */
  if (chan_l->state == CHANNEL_LISTENER_STATE_CLOSED ||
      chan_l->state == CHANNEL_LISTENER_STATE_ERROR) return;

  if (chan_l->reason_for_closing != CHANNEL_LISTENER_CLOSE_FOR_ERROR) {
    channel_listener_change_state(chan_l, CHANNEL_LISTENER_STATE_CLOSED);
  } else {
    channel_listener_change_state(chan_l, CHANNEL_LISTENER_STATE_ERROR);
  }
}

/**
 * Clear the identity_digest of a channel
 *
 * This function clears the identity digest of the remote endpoint for a
 * channel; this is intended for use by the lower layer.
 */

void
channel_clear_identity_digest(channel_t *chan)
{
  int state_not_in_map;

  tor_assert(chan);

  log_debug(LD_CHANNEL,
            "Clearing remote endpoint digest on channel %p with "
            "global ID " U64_FORMAT,
            chan, U64_PRINTF_ARG(chan->global_identifier));

  state_not_in_map =
    (chan->state == CHANNEL_STATE_CLOSING ||
     chan->state == CHANNEL_STATE_CLOSED ||
     chan->state == CHANNEL_STATE_ERROR);

  if (!state_not_in_map && chan->registered &&
      !tor_digest_is_zero(chan->identity_digest))
    /* if it's registered get it out of the digest map */
    channel_remove_from_digest_map(chan);

  memset(chan->identity_digest, 0,
         sizeof(chan->identity_digest));
}

/**
 * Set the identity_digest of a channel
 *
 * This function sets the identity digest of the remote endpoint for a
 * channel; this is intended for use by the lower layer.
 */

void
channel_set_identity_digest(channel_t *chan,
                            const char *identity_digest)
{
  int was_in_digest_map, should_be_in_digest_map, state_not_in_map;

  tor_assert(chan);

  log_debug(LD_CHANNEL,
            "Setting remote endpoint digest on channel %p with "
            "global ID " U64_FORMAT " to digest %s",
            chan, U64_PRINTF_ARG(chan->global_identifier),
            identity_digest ?
              hex_str(identity_digest, DIGEST_LEN) : "(null)");

  state_not_in_map =
    (chan->state == CHANNEL_STATE_CLOSING ||
     chan->state == CHANNEL_STATE_CLOSED ||
     chan->state == CHANNEL_STATE_ERROR);
  was_in_digest_map =
    !state_not_in_map &&
    chan->registered &&
    !tor_digest_is_zero(chan->identity_digest);
  should_be_in_digest_map =
    !state_not_in_map &&
    chan->registered &&
    (identity_digest &&
     !tor_digest_is_zero(identity_digest));

  if (was_in_digest_map)
    /* We should always remove it; we'll add it back if we're writing
     * in a new digest.
     */
    channel_remove_from_digest_map(chan);

  if (identity_digest) {
    memcpy(chan->identity_digest,
           identity_digest,
           sizeof(chan->identity_digest));
  } else {
    memset(chan->identity_digest, 0,
           sizeof(chan->identity_digest));
  }

  /* Put it in the digest map if we should */
  if (should_be_in_digest_map)
    channel_add_to_digest_map(chan);
}

/**
 * Clear the remote end metadata (identity_digest/nickname) of a channel
 *
 * This function clears all the remote end info from a channel; this is
 * intended for use by the lower layer.
 */

void
channel_clear_remote_end(channel_t *chan)
{
  int state_not_in_map;

  tor_assert(chan);

  log_debug(LD_CHANNEL,
            "Clearing remote endpoint identity on channel %p with "
            "global ID " U64_FORMAT,
            chan, U64_PRINTF_ARG(chan->global_identifier));

  state_not_in_map =
    (chan->state == CHANNEL_STATE_CLOSING ||
     chan->state == CHANNEL_STATE_CLOSED ||
     chan->state == CHANNEL_STATE_ERROR);

  if (!state_not_in_map && chan->registered &&
      !tor_digest_is_zero(chan->identity_digest))
    /* if it's registered get it out of the digest map */
    channel_remove_from_digest_map(chan);

  memset(chan->identity_digest, 0,
         sizeof(chan->identity_digest));
  tor_free(chan->nickname);
}

/**
 * Set the remote end metadata (identity_digest/nickname) of a channel
 *
 * This function sets new remote end info on a channel; this is intended
 * for use by the lower layer.
 */

void
channel_set_remote_end(channel_t *chan,
                       const char *identity_digest,
                       const char *nickname)
{
  int was_in_digest_map, should_be_in_digest_map, state_not_in_map;

  tor_assert(chan);

  log_debug(LD_CHANNEL,
            "Setting remote endpoint identity on channel %p with "
            "global ID " U64_FORMAT " to nickname %s, digest %s",
            chan, U64_PRINTF_ARG(chan->global_identifier),
            nickname ? nickname : "(null)",
            identity_digest ?
              hex_str(identity_digest, DIGEST_LEN) : "(null)");

  state_not_in_map =
    (chan->state == CHANNEL_STATE_CLOSING ||
     chan->state == CHANNEL_STATE_CLOSED ||
     chan->state == CHANNEL_STATE_ERROR);
  was_in_digest_map =
    !state_not_in_map &&
    chan->registered &&
    !tor_digest_is_zero(chan->identity_digest);
  should_be_in_digest_map =
    !state_not_in_map &&
    chan->registered &&
    (identity_digest &&
     !tor_digest_is_zero(identity_digest));

  if (was_in_digest_map)
    /* We should always remove it; we'll add it back if we're writing
     * in a new digest.
     */
    channel_remove_from_digest_map(chan);

  if (identity_digest) {
    memcpy(chan->identity_digest,
           identity_digest,
           sizeof(chan->identity_digest));

  } else {
    memset(chan->identity_digest, 0,
           sizeof(chan->identity_digest));
  }

  tor_free(chan->nickname);
  if (nickname)
    chan->nickname = tor_strdup(nickname);

  /* Put it in the digest map if we should */
  if (should_be_in_digest_map)
    channel_add_to_digest_map(chan);
}

/**
 * Duplicate a cell queue entry; this is a shallow copy intended for use
 * in channel_write_cell_queue_entry().
 */

static cell_queue_entry_t *
cell_queue_entry_dup(cell_queue_entry_t *q)
{
  cell_queue_entry_t *rv = NULL;

  tor_assert(q);

  rv = tor_malloc(sizeof(*rv));
  memcpy(rv, q, sizeof(*rv));

  return rv;
}

/**
 * Free a cell_queue_entry_t; the handed_off parameter indicates whether
 * the contents were passed to the lower layer (it is responsible for
 * them) or not (we should free).
 */

static void
cell_queue_entry_free(cell_queue_entry_t *q, int handed_off)
{
  if (!q) return;

  if (!handed_off) {
    /*
     * If we handed it off, the recipient becomes responsible (or
     * with packed cells the channel_t subclass calls packed_cell
     * free after writing out its contents; see, e.g.,
     * channel_tls_write_packed_cell_method().  Otherwise, we have
     * to take care of it here if possible.
     */
    switch (q->type) {
      case CELL_QUEUE_FIXED:
        if (q->u.fixed.cell) {
          /*
           * There doesn't seem to be a cell_free() function anywhere in the
           * pre-channel code; just use tor_free()
           */
          tor_free(q->u.fixed.cell);
        }
        break;
      case CELL_QUEUE_PACKED:
        if (q->u.packed.packed_cell) {
          packed_cell_free(q->u.packed.packed_cell);
        }
        break;
      case CELL_QUEUE_VAR:
        if (q->u.var.var_cell) {
          /*
           * This one's in connection_or.c; it'd be nice to figure out the
           * whole flow of cells from one end to the other and factor the
           * cell memory management functions like this out of the specific
           * TLS lower layer.
           */
          var_cell_free(q->u.var.var_cell);
        }
        break;
      default:
        /*
         * Nothing we can do if we don't know the type; this will
         * have been warned about elsewhere.
         */
        break;
    }
  }
  tor_free(q);
}

#if 0
/**
 * Check whether a cell queue entry is padding; this is a helper function
 * for channel_write_cell_queue_entry()
 */

static int
cell_queue_entry_is_padding(cell_queue_entry_t *q)
{
  tor_assert(q);

  if (q->type == CELL_QUEUE_FIXED) {
    if (q->u.fixed.cell) {
      if (q->u.fixed.cell->command == CELL_PADDING ||
          q->u.fixed.cell->command == CELL_VPADDING) {
        return 1;
      }
    }
  } else if (q->type == CELL_QUEUE_VAR) {
    if (q->u.var.var_cell) {
      if (q->u.var.var_cell->command == CELL_PADDING ||
          q->u.var.var_cell->command == CELL_VPADDING) {
        return 1;
      }
    }
  }

  return 0;
}
#endif

/**
 * Allocate a new cell queue entry for a fixed-size cell
 */

static cell_queue_entry_t *
cell_queue_entry_new_fixed(cell_t *cell)
{
  cell_queue_entry_t *q = NULL;

  tor_assert(cell);

  q = tor_malloc(sizeof(*q));
  q->type = CELL_QUEUE_FIXED;
  q->u.fixed.cell = cell;

  return q;
}

/**
 * Allocate a new cell queue entry for a variable-size cell
 */

static cell_queue_entry_t *
cell_queue_entry_new_var(var_cell_t *var_cell)
{
  cell_queue_entry_t *q = NULL;

  tor_assert(var_cell);

  q = tor_malloc(sizeof(*q));
  q->type = CELL_QUEUE_VAR;
  q->u.var.var_cell = var_cell;

  return q;
}

/**
 * Write to a channel based on a cell_queue_entry_t
 *
 * Given a cell_queue_entry_t filled out by the caller, try to send the cell
 * and queue it if we can't.
 */

static void
channel_write_cell_queue_entry(channel_t *chan, cell_queue_entry_t *q)
{
  int result = 0, sent = 0;
  cell_queue_entry_t *tmp = NULL;

  tor_assert(chan);
  tor_assert(q);

  /* Assert that the state makes sense for a cell write */
  tor_assert(chan->state == CHANNEL_STATE_OPENING ||
             chan->state == CHANNEL_STATE_OPEN ||
             chan->state == CHANNEL_STATE_MAINT);

<<<<<<< HEAD
  /* Increment the timestamp unless it's padding */
  if (!cell_queue_entry_is_padding(q)) {
    chan->timestamp_last_added_nonpadding = approx_time();
  }

  {
    circid_t circ_id;
    if (is_destroy_cell(chan, q, &circ_id)) {
      channel_note_destroy_not_pending(chan, circ_id);
    }
  }

=======
>>>>>>> bbb8f12e
  /* Can we send it right out?  If so, try */
  if (TOR_SIMPLEQ_EMPTY(&chan->outgoing_queue) &&
      chan->state == CHANNEL_STATE_OPEN) {
    /* Pick the right write function for this cell type and save the result */
    switch (q->type) {
      case CELL_QUEUE_FIXED:
        tor_assert(chan->write_cell);
        tor_assert(q->u.fixed.cell);
        result = chan->write_cell(chan, q->u.fixed.cell);
        break;
      case CELL_QUEUE_PACKED:
        tor_assert(chan->write_packed_cell);
        tor_assert(q->u.packed.packed_cell);
        result = chan->write_packed_cell(chan, q->u.packed.packed_cell);
        break;
      case CELL_QUEUE_VAR:
        tor_assert(chan->write_var_cell);
        tor_assert(q->u.var.var_cell);
        result = chan->write_var_cell(chan, q->u.var.var_cell);
        break;
      default:
        tor_assert(1);
    }

    /* Check if we got it out */
    if (result > 0) {
      sent = 1;
      /* Timestamp for transmission */
      channel_timestamp_xmit(chan);
      /* If we're here the queue is empty, so it's drained too */
      channel_timestamp_drained(chan);
      /* Update the counter */
      ++(chan->n_cells_xmitted);
    }
  }

  if (!sent) {
    /* Not sent, queue it */
    /*
     * We have to copy the queue entry passed in, since the caller probably
     * used the stack.
     */
    tmp = cell_queue_entry_dup(q);
    TOR_SIMPLEQ_INSERT_TAIL(&chan->outgoing_queue, tmp, next);
    /* Try to process the queue? */
    if (chan->state == CHANNEL_STATE_OPEN) channel_flush_cells(chan);
  }
}

/**
 * Write a cell to a channel
 *
 * Write a fixed-length cell to a channel using the write_cell() method.
 * This is equivalent to the pre-channels connection_or_write_cell_to_buf();
 * it is called by the transport-independent code to deliver a cell to a
 * channel for transmission.
 */

void
channel_write_cell(channel_t *chan, cell_t *cell)
{
  cell_queue_entry_t q;

  tor_assert(chan);
  tor_assert(cell);

  if (chan->state == CHANNEL_STATE_CLOSING) {
    log_debug(LD_CHANNEL, "Discarding cell_t %p on closing channel %p with "
              "global ID "U64_FORMAT, cell, chan,
              U64_PRINTF_ARG(chan->global_identifier));
    tor_free(cell);
    return;
  }

  log_debug(LD_CHANNEL,
            "Writing cell_t %p to channel %p with global ID "
            U64_FORMAT,
            cell, chan, U64_PRINTF_ARG(chan->global_identifier));

  q.type = CELL_QUEUE_FIXED;
  q.u.fixed.cell = cell;
  channel_write_cell_queue_entry(chan, &q);
}

/**
 * Write a packed cell to a channel
 *
 * Write a packed cell to a channel using the write_cell() method.  This is
 * called by the transport-independent code to deliver a packed cell to a
 * channel for transmission.
 */

void
channel_write_packed_cell(channel_t *chan, packed_cell_t *packed_cell)
{
  cell_queue_entry_t q;

  tor_assert(chan);
  tor_assert(packed_cell);

  if (chan->state == CHANNEL_STATE_CLOSING) {
    log_debug(LD_CHANNEL, "Discarding packed_cell_t %p on closing channel %p "
              "with global ID "U64_FORMAT, packed_cell, chan,
              U64_PRINTF_ARG(chan->global_identifier));
    packed_cell_free(packed_cell);
    return;
  }

  log_debug(LD_CHANNEL,
            "Writing packed_cell_t %p to channel %p with global ID "
            U64_FORMAT,
            packed_cell, chan,
            U64_PRINTF_ARG(chan->global_identifier));

  q.type = CELL_QUEUE_PACKED;
  q.u.packed.packed_cell = packed_cell;
  channel_write_cell_queue_entry(chan, &q);
}

/**
 * Write a variable-length cell to a channel
 *
 * Write a variable-length cell to a channel using the write_cell() method.
 * This is equivalent to the pre-channels
 * connection_or_write_var_cell_to_buf(); it's called by the transport-
 * independent code to deliver a var_cell to a channel for transmission.
 */

void
channel_write_var_cell(channel_t *chan, var_cell_t *var_cell)
{
  cell_queue_entry_t q;

  tor_assert(chan);
  tor_assert(var_cell);

  if (chan->state == CHANNEL_STATE_CLOSING) {
    log_debug(LD_CHANNEL, "Discarding var_cell_t %p on closing channel %p "
              "with global ID "U64_FORMAT, var_cell, chan,
              U64_PRINTF_ARG(chan->global_identifier));
    var_cell_free(var_cell);
    return;
  }

  log_debug(LD_CHANNEL,
            "Writing var_cell_t %p to channel %p with global ID "
            U64_FORMAT,
            var_cell, chan,
            U64_PRINTF_ARG(chan->global_identifier));

  q.type = CELL_QUEUE_VAR;
  q.u.var.var_cell = var_cell;
  channel_write_cell_queue_entry(chan, &q);
}

/**
 * Change channel state
 *
 * This internal and subclass use only function is used to change channel
 * state, performing all transition validity checks and whatever actions
 * are appropriate to the state transition in question.
 */

void
channel_change_state(channel_t *chan, channel_state_t to_state)
{
  channel_state_t from_state;
  unsigned char was_active, is_active;
  unsigned char was_in_id_map, is_in_id_map;

  tor_assert(chan);
  from_state = chan->state;

  tor_assert(channel_state_is_valid(from_state));
  tor_assert(channel_state_is_valid(to_state));
  tor_assert(channel_state_can_transition(chan->state, to_state));

  /* Check for no-op transitions */
  if (from_state == to_state) {
    log_debug(LD_CHANNEL,
              "Got no-op transition from \"%s\" to itself on channel %p"
              "(global ID " U64_FORMAT ")",
              channel_state_to_string(to_state),
              chan, U64_PRINTF_ARG(chan->global_identifier));
    return;
  }

  /* If we're going to a closing or closed state, we must have a reason set */
  if (to_state == CHANNEL_STATE_CLOSING ||
      to_state == CHANNEL_STATE_CLOSED ||
      to_state == CHANNEL_STATE_ERROR) {
    tor_assert(chan->reason_for_closing != CHANNEL_NOT_CLOSING);
  }

  /*
   * We need to maintain the queues here for some transitions:
   * when we enter CHANNEL_STATE_OPEN (especially from CHANNEL_STATE_MAINT)
   * we may have a backlog of cells to transmit, so drain the queues in
   * that case, and when going to CHANNEL_STATE_CLOSED the subclass
   * should have made sure to finish sending things (or gone to
   * CHANNEL_STATE_ERROR if not possible), so we assert for that here.
   */

  log_debug(LD_CHANNEL,
            "Changing state of channel %p (global ID " U64_FORMAT
            ") from \"%s\" to \"%s\"",
            chan,
            U64_PRINTF_ARG(chan->global_identifier),
            channel_state_to_string(chan->state),
            channel_state_to_string(to_state));

  chan->state = to_state;

  /* Need to add to the right lists if the channel is registered */
  if (chan->registered) {
    was_active = !(from_state == CHANNEL_STATE_CLOSED ||
                   from_state == CHANNEL_STATE_ERROR);
    is_active = !(to_state == CHANNEL_STATE_CLOSED ||
                  to_state == CHANNEL_STATE_ERROR);

    /* Need to take off active list and put on finished list? */
    if (was_active && !is_active) {
      if (active_channels) smartlist_remove(active_channels, chan);
      if (!finished_channels) finished_channels = smartlist_new();
      smartlist_add(finished_channels, chan);
    }
    /* Need to put on active list? */
    else if (!was_active && is_active) {
      if (finished_channels) smartlist_remove(finished_channels, chan);
      if (!active_channels) active_channels = smartlist_new();
      smartlist_add(active_channels, chan);
    }

    if (!tor_digest_is_zero(chan->identity_digest)) {
      /* Now we need to handle the identity map */
      was_in_id_map = !(from_state == CHANNEL_STATE_CLOSING ||
                        from_state == CHANNEL_STATE_CLOSED ||
                        from_state == CHANNEL_STATE_ERROR);
      is_in_id_map = !(to_state == CHANNEL_STATE_CLOSING ||
                       to_state == CHANNEL_STATE_CLOSED ||
                       to_state == CHANNEL_STATE_ERROR);

      if (!was_in_id_map && is_in_id_map) channel_add_to_digest_map(chan);
      else if (was_in_id_map && !is_in_id_map)
        channel_remove_from_digest_map(chan);
    }
  }

  /* Tell circuits if we opened and stuff */
  if (to_state == CHANNEL_STATE_OPEN) {
    channel_do_open_actions(chan);
    chan->has_been_open = 1;

    /* Check for queued cells to process */
    if (! TOR_SIMPLEQ_EMPTY(&chan->incoming_queue))
      channel_process_cells(chan);
    if (! TOR_SIMPLEQ_EMPTY(&chan->outgoing_queue))
      channel_flush_cells(chan);
  } else if (to_state == CHANNEL_STATE_CLOSED ||
             to_state == CHANNEL_STATE_ERROR) {
    /* Assert that all queues are empty */
    tor_assert(TOR_SIMPLEQ_EMPTY(&chan->incoming_queue));
    tor_assert(TOR_SIMPLEQ_EMPTY(&chan->outgoing_queue));
  }
}

/**
 * Change channel listener state
 *
 * This internal and subclass use only function is used to change channel
 * listener state, performing all transition validity checks and whatever
 * actions are appropriate to the state transition in question.
 */

void
channel_listener_change_state(channel_listener_t *chan_l,
                              channel_listener_state_t to_state)
{
  channel_listener_state_t from_state;
  unsigned char was_active, is_active;

  tor_assert(chan_l);
  from_state = chan_l->state;

  tor_assert(channel_listener_state_is_valid(from_state));
  tor_assert(channel_listener_state_is_valid(to_state));
  tor_assert(channel_listener_state_can_transition(chan_l->state, to_state));

  /* Check for no-op transitions */
  if (from_state == to_state) {
    log_debug(LD_CHANNEL,
              "Got no-op transition from \"%s\" to itself on channel "
              "listener %p (global ID " U64_FORMAT ")",
              channel_listener_state_to_string(to_state),
              chan_l, U64_PRINTF_ARG(chan_l->global_identifier));
    return;
  }

  /* If we're going to a closing or closed state, we must have a reason set */
  if (to_state == CHANNEL_LISTENER_STATE_CLOSING ||
      to_state == CHANNEL_LISTENER_STATE_CLOSED ||
      to_state == CHANNEL_LISTENER_STATE_ERROR) {
    tor_assert(chan_l->reason_for_closing != CHANNEL_LISTENER_NOT_CLOSING);
  }

  /*
   * We need to maintain the queues here for some transitions:
   * when we enter CHANNEL_STATE_OPEN (especially from CHANNEL_STATE_MAINT)
   * we may have a backlog of cells to transmit, so drain the queues in
   * that case, and when going to CHANNEL_STATE_CLOSED the subclass
   * should have made sure to finish sending things (or gone to
   * CHANNEL_STATE_ERROR if not possible), so we assert for that here.
   */

  log_debug(LD_CHANNEL,
            "Changing state of channel listener %p (global ID " U64_FORMAT
            "from \"%s\" to \"%s\"",
            chan_l, U64_PRINTF_ARG(chan_l->global_identifier),
            channel_listener_state_to_string(chan_l->state),
            channel_listener_state_to_string(to_state));

  chan_l->state = to_state;

  /* Need to add to the right lists if the channel listener is registered */
  if (chan_l->registered) {
    was_active = !(from_state == CHANNEL_LISTENER_STATE_CLOSED ||
                   from_state == CHANNEL_LISTENER_STATE_ERROR);
    is_active = !(to_state == CHANNEL_LISTENER_STATE_CLOSED ||
                  to_state == CHANNEL_LISTENER_STATE_ERROR);

    /* Need to take off active list and put on finished list? */
    if (was_active && !is_active) {
      if (active_listeners) smartlist_remove(active_listeners, chan_l);
      if (!finished_listeners) finished_listeners = smartlist_new();
      smartlist_add(finished_listeners, chan_l);
    }
    /* Need to put on active list? */
    else if (!was_active && is_active) {
      if (finished_listeners) smartlist_remove(finished_listeners, chan_l);
      if (!active_listeners) active_listeners = smartlist_new();
      smartlist_add(active_listeners, chan_l);
    }
  }

  if (to_state == CHANNEL_LISTENER_STATE_CLOSED ||
      to_state == CHANNEL_LISTENER_STATE_ERROR) {
    /* Assert that the queue is empty */
    tor_assert(!(chan_l->incoming_list) ||
                smartlist_len(chan_l->incoming_list) == 0);
  }
}

/**
 * Try to flush cells to the lower layer
 *
 * this is called by the lower layer to indicate that it wants more cells;
 * it will try to write up to num_cells cells from the channel's cell queue or
 * from circuits active on that channel, or as many as it has available if
 * num_cells == -1.
 */

#define MAX_CELLS_TO_GET_FROM_CIRCUITS_FOR_UNLIMITED 256

ssize_t
channel_flush_some_cells(channel_t *chan, ssize_t num_cells)
{
  unsigned int unlimited = 0;
  ssize_t flushed = 0;
  int num_cells_from_circs, clamped_num_cells;

  tor_assert(chan);

  if (num_cells < 0) unlimited = 1;
  if (!unlimited && num_cells <= flushed) goto done;

  /* If we aren't in CHANNEL_STATE_OPEN, nothing goes through */
  if (chan->state == CHANNEL_STATE_OPEN) {
    /* Try to flush as much as we can that's already queued */
    flushed += channel_flush_some_cells_from_outgoing_queue(chan,
        (unlimited ? -1 : num_cells - flushed));
    if (!unlimited && num_cells <= flushed) goto done;

    if (circuitmux_num_cells(chan->cmux) > 0) {
      /* Calculate number of cells, including clamp */
      if (unlimited) {
        clamped_num_cells = MAX_CELLS_TO_GET_FROM_CIRCUITS_FOR_UNLIMITED;
      } else {
        if (num_cells - flushed >
            MAX_CELLS_TO_GET_FROM_CIRCUITS_FOR_UNLIMITED) {
          clamped_num_cells = MAX_CELLS_TO_GET_FROM_CIRCUITS_FOR_UNLIMITED;
        } else {
          clamped_num_cells = (int)(num_cells - flushed);
        }
      }
      /* Try to get more cells from any active circuits */
      num_cells_from_circs = channel_flush_from_first_active_circuit(
          chan, clamped_num_cells);

      /* If it claims we got some, process the queue again */
      if (num_cells_from_circs > 0) {
        flushed += channel_flush_some_cells_from_outgoing_queue(chan,
          (unlimited ? -1 : num_cells - flushed));
      }
    }
  }

 done:
  return flushed;
}

/**
 * Flush cells from just the channel's outgoing cell queue
 *
 * This gets called from channel_flush_some_cells() above to flush cells
 * just from the queue without trying for active_circuits.
 */

static ssize_t
channel_flush_some_cells_from_outgoing_queue(channel_t *chan,
                                             ssize_t num_cells)
{
  unsigned int unlimited = 0;
  ssize_t flushed = 0;
  cell_queue_entry_t *q = NULL;

  tor_assert(chan);
  tor_assert(chan->write_cell);
  tor_assert(chan->write_packed_cell);
  tor_assert(chan->write_var_cell);

  if (num_cells < 0) unlimited = 1;
  if (!unlimited && num_cells <= flushed) return 0;

  /* If we aren't in CHANNEL_STATE_OPEN, nothing goes through */
  if (chan->state == CHANNEL_STATE_OPEN) {
    while ((unlimited || num_cells > flushed) &&
           NULL != (q = TOR_SIMPLEQ_FIRST(&chan->outgoing_queue))) {

      if (1) {
        /*
         * Okay, we have a good queue entry, try to give it to the lower
         * layer.
         */
        switch (q->type) {
          case CELL_QUEUE_FIXED:
            if (q->u.fixed.cell) {
              if (chan->write_cell(chan,
                    q->u.fixed.cell)) {
                ++flushed;
                channel_timestamp_xmit(chan);
                ++(chan->n_cells_xmitted);
                cell_queue_entry_free(q, 1);
                q = NULL;
              }
              /* Else couldn't write it; leave it on the queue */
            } else {
              /* This shouldn't happen */
              log_info(LD_CHANNEL,
                       "Saw broken cell queue entry of type CELL_QUEUE_FIXED "
                       "with no cell on channel %p "
                       "(global ID " U64_FORMAT ").",
                       chan, U64_PRINTF_ARG(chan->global_identifier));
              /* Throw it away */
              cell_queue_entry_free(q, 0);
              q = NULL;
            }
            break;
         case CELL_QUEUE_PACKED:
            if (q->u.packed.packed_cell) {
              if (chan->write_packed_cell(chan,
                    q->u.packed.packed_cell)) {
                ++flushed;
                channel_timestamp_xmit(chan);
                ++(chan->n_cells_xmitted);
                cell_queue_entry_free(q, 1);
                q = NULL;
              }
              /* Else couldn't write it; leave it on the queue */
            } else {
              /* This shouldn't happen */
              log_info(LD_CHANNEL,
                       "Saw broken cell queue entry of type CELL_QUEUE_PACKED "
                       "with no cell on channel %p "
                       "(global ID " U64_FORMAT ").",
                       chan, U64_PRINTF_ARG(chan->global_identifier));
              /* Throw it away */
              cell_queue_entry_free(q, 0);
              q = NULL;
            }
            break;
         case CELL_QUEUE_VAR:
            if (q->u.var.var_cell) {
              if (chan->write_var_cell(chan,
                    q->u.var.var_cell)) {
                ++flushed;
                channel_timestamp_xmit(chan);
                ++(chan->n_cells_xmitted);
                cell_queue_entry_free(q, 1);
                q = NULL;
              }
              /* Else couldn't write it; leave it on the queue */
            } else {
              /* This shouldn't happen */
              log_info(LD_CHANNEL,
                       "Saw broken cell queue entry of type CELL_QUEUE_VAR "
                       "with no cell on channel %p "
                       "(global ID " U64_FORMAT ").",
                       chan, U64_PRINTF_ARG(chan->global_identifier));
              /* Throw it away */
              cell_queue_entry_free(q, 0);
              q = NULL;
            }
            break;
          default:
            /* Unknown type, log and free it */
            log_info(LD_CHANNEL,
                     "Saw an unknown cell queue entry type %d on channel %p "
                     "(global ID " U64_FORMAT "; ignoring it."
                     "  Someone should fix this.",
                     q->type, chan, U64_PRINTF_ARG(chan->global_identifier));
            cell_queue_entry_free(q, 0);
            q = NULL;
        }

        /* if q got NULLed out, we used it and should remove the queue entry */
        if (!q) TOR_SIMPLEQ_REMOVE_HEAD(&chan->outgoing_queue, next);
        /* No cell removed from list, so we can't go on any further */
        else break;
      }
    }
  }

  /* Did we drain the queue? */
  if (TOR_SIMPLEQ_EMPTY(&chan->outgoing_queue)) {
    channel_timestamp_drained(chan);
  }

  return flushed;
}

/**
 * Flush as many cells as we possibly can from the queue
 *
 * This tries to flush as many cells from the queue as the lower layer
 * will take.  It just calls channel_flush_some_cells_from_outgoing_queue()
 * in unlimited mode.
 */

void
channel_flush_cells(channel_t *chan)
{
  channel_flush_some_cells_from_outgoing_queue(chan, -1);
}

/**
 * Check if any cells are available
 *
 * This gets used from the lower layer to check if any more cells are
 * available.
 */

int
channel_more_to_flush(channel_t *chan)
{
  tor_assert(chan);

  /* Check if we have any queued */
  if (! TOR_SIMPLEQ_EMPTY(&chan->incoming_queue))
      return 1;

  /* Check if any circuits would like to queue some */
  if (circuitmux_num_cells(chan->cmux) > 0) return 1;

  /* Else no */
  return 0;
}

/**
 * Notify the channel we're done flushing the output in the lower layer
 *
 * Connection.c will call this when we've flushed the output; there's some
 * dirreq-related maintenance to do.
 */

void
channel_notify_flushed(channel_t *chan)
{
  tor_assert(chan);

  if (chan->dirreq_id != 0)
    geoip_change_dirreq_state(chan->dirreq_id,
                              DIRREQ_TUNNELED,
                              DIRREQ_CHANNEL_BUFFER_FLUSHED);
}

/**
 * Process the queue of incoming channels on a listener
 *
 * Use a listener's registered callback to process as many entries in the
 * queue of incoming channels as possible.
 */

void
channel_listener_process_incoming(channel_listener_t *listener)
{
  tor_assert(listener);

  /*
   * CHANNEL_LISTENER_STATE_CLOSING permitted because we drain the queue
   * while closing a listener.
   */
  tor_assert(listener->state == CHANNEL_LISTENER_STATE_LISTENING ||
             listener->state == CHANNEL_LISTENER_STATE_CLOSING);
  tor_assert(listener->listener);

  log_debug(LD_CHANNEL,
            "Processing queue of incoming connections for channel "
            "listener %p (global ID " U64_FORMAT ")",
            listener, U64_PRINTF_ARG(listener->global_identifier));

  if (!(listener->incoming_list)) return;

  SMARTLIST_FOREACH_BEGIN(listener->incoming_list,
                          channel_t *, chan) {
    tor_assert(chan);

    log_debug(LD_CHANNEL,
              "Handling incoming channel %p (" U64_FORMAT ") "
              "for listener %p (" U64_FORMAT ")",
              chan,
              U64_PRINTF_ARG(chan->global_identifier),
              listener,
              U64_PRINTF_ARG(listener->global_identifier));
    /* Make sure this is set correctly */
    channel_mark_incoming(chan);
    listener->listener(listener, chan);
  } SMARTLIST_FOREACH_END(chan);

  smartlist_free(listener->incoming_list);
  listener->incoming_list = NULL;
}

/**
 * Take actions required when a channel becomes open
 *
 * Handle actions we should do when we know a channel is open; a lot of
 * this comes from the old connection_or_set_state_open() of connection_or.c.
 *
 * Because of this mechanism, future channel_t subclasses should take care
 * not to change a channel to from CHANNEL_STATE_OPENING to CHANNEL_STATE_OPEN
 * until there is positive confirmation that the network is operational.
 * In particular, anything UDP-based should not make this transition until a
 * packet is received from the other side.
 */

void
channel_do_open_actions(channel_t *chan)
{
  tor_addr_t remote_addr;
  int started_here, not_using = 0;
  time_t now = time(NULL);

  tor_assert(chan);

  started_here = channel_is_outgoing(chan);

  if (started_here) {
    circuit_build_times_network_is_live(get_circuit_build_times_mutable());
    rep_hist_note_connect_succeeded(chan->identity_digest, now);
    if (entry_guard_register_connect_status(
          chan->identity_digest, 1, 0, now) < 0) {
      /* Close any circuits pending on this channel. We leave it in state
       * 'open' though, because it didn't actually *fail* -- we just
       * chose not to use it. */
      log_debug(LD_OR,
                "New entry guard was reachable, but closing this "
                "connection so we can retry the earlier entry guards.");
      circuit_n_chan_done(chan, 0);
      not_using = 1;
    }
    router_set_status(chan->identity_digest, 1);
  } else {
    /* only report it to the geoip module if it's not a known router */
    if (!router_get_by_id_digest(chan->identity_digest)) {
      if (channel_get_addr_if_possible(chan, &remote_addr)) {
        char *transport_name = NULL;
        if (chan->get_transport_name(chan, &transport_name) < 0)
          transport_name = NULL;

        geoip_note_client_seen(GEOIP_CLIENT_CONNECT,
                               &remote_addr, transport_name,
                               now);
        tor_free(transport_name);
      }
      /* Otherwise the underlying transport can't tell us this, so skip it */
    }
  }

  if (!not_using) circuit_n_chan_done(chan, 1);
}

/**
 * Queue an incoming channel on a listener
 *
 * Internal and subclass use only function to queue an incoming channel from
 * a listener.  A subclass of channel_listener_t should call this when a new
 * incoming channel is created.
 */

void
channel_listener_queue_incoming(channel_listener_t *listener,
                                channel_t *incoming)
{
  int need_to_queue = 0;

  tor_assert(listener);
  tor_assert(listener->state == CHANNEL_LISTENER_STATE_LISTENING);
  tor_assert(incoming);

  log_debug(LD_CHANNEL,
            "Queueing incoming channel %p (global ID " U64_FORMAT ") on "
            "channel listener %p (global ID " U64_FORMAT ")",
            incoming, U64_PRINTF_ARG(incoming->global_identifier),
            listener, U64_PRINTF_ARG(listener->global_identifier));

  /* Do we need to queue it, or can we just call the listener right away? */
  if (!(listener->listener)) need_to_queue = 1;
  if (listener->incoming_list &&
      (smartlist_len(listener->incoming_list) > 0))
    need_to_queue = 1;

  /* If we need to queue and have no queue, create one */
  if (need_to_queue && !(listener->incoming_list)) {
    listener->incoming_list = smartlist_new();
  }

  /* Bump the counter and timestamp it */
  channel_listener_timestamp_active(listener);
  channel_listener_timestamp_accepted(listener);
  ++(listener->n_accepted);

  /* If we don't need to queue, process it right away */
  if (!need_to_queue) {
    tor_assert(listener->listener);
    listener->listener(listener, incoming);
  }
  /*
   * Otherwise, we need to queue; queue and then process the queue if
   * we can.
   */
  else {
    tor_assert(listener->incoming_list);
    smartlist_add(listener->incoming_list, incoming);
    if (listener->listener) channel_listener_process_incoming(listener);
  }
}

/**
 * Process queued incoming cells
 *
 * Process as many queued cells as we can from the incoming
 * cell queue.
 */

void
channel_process_cells(channel_t *chan)
{
  cell_queue_entry_t *q;
  tor_assert(chan);
  tor_assert(chan->state == CHANNEL_STATE_CLOSING ||
             chan->state == CHANNEL_STATE_MAINT ||
             chan->state == CHANNEL_STATE_OPEN);

  log_debug(LD_CHANNEL,
            "Processing as many incoming cells as we can for channel %p",
            chan);

  /* Nothing we can do if we have no registered cell handlers */
  if (!(chan->cell_handler ||
        chan->var_cell_handler)) return;
  /* Nothing we can do if we have no cells */
  if (TOR_SIMPLEQ_EMPTY(&chan->incoming_queue)) return;

  /*
   * Process cells until we're done or find one we have no current handler
   * for.
   */
  while (NULL != (q = TOR_SIMPLEQ_FIRST(&chan->incoming_queue))) {
    tor_assert(q);
    tor_assert(q->type == CELL_QUEUE_FIXED ||
               q->type == CELL_QUEUE_VAR);

    if (q->type == CELL_QUEUE_FIXED &&
        chan->cell_handler) {
      /* Handle a fixed-length cell */
      TOR_SIMPLEQ_REMOVE_HEAD(&chan->incoming_queue, next);
      tor_assert(q->u.fixed.cell);
      log_debug(LD_CHANNEL,
                "Processing incoming cell_t %p for channel %p (global ID "
                U64_FORMAT ")",
                q->u.fixed.cell, chan,
                U64_PRINTF_ARG(chan->global_identifier));
      chan->cell_handler(chan, q->u.fixed.cell);
      tor_free(q);
    } else if (q->type == CELL_QUEUE_VAR &&
               chan->var_cell_handler) {
      /* Handle a variable-length cell */
      TOR_SIMPLEQ_REMOVE_HEAD(&chan->incoming_queue, next);
      tor_assert(q->u.var.var_cell);
      log_debug(LD_CHANNEL,
                "Processing incoming var_cell_t %p for channel %p (global ID "
                U64_FORMAT ")",
                q->u.var.var_cell, chan,
                U64_PRINTF_ARG(chan->global_identifier));
      chan->var_cell_handler(chan, q->u.var.var_cell);
      tor_free(q);
    } else {
      /* Can't handle this one */
      break;
    }
  }
}

/**
 * Queue incoming cell
 *
 * This should be called by a channel_t subclass to queue an incoming fixed-
 * length cell for processing, and process it if possible.
 */

void
channel_queue_cell(channel_t *chan, cell_t *cell)
{
  int need_to_queue = 0;
  cell_queue_entry_t *q;

  tor_assert(chan);
  tor_assert(cell);
  tor_assert(chan->state == CHANNEL_STATE_OPEN);

  /* Do we need to queue it, or can we just call the handler right away? */
  if (!(chan->cell_handler)) need_to_queue = 1;
  if (! TOR_SIMPLEQ_EMPTY(&chan->incoming_queue))
    need_to_queue = 1;

  /* Timestamp for receiving */
  channel_timestamp_recv(chan);

  /* Update the counter */
  ++(chan->n_cells_recved);

  /* If we don't need to queue we can just call cell_handler */
  if (!need_to_queue) {
    tor_assert(chan->cell_handler);
    log_debug(LD_CHANNEL,
              "Directly handling incoming cell_t %p for channel %p "
              "(global ID " U64_FORMAT ")",
              cell, chan,
              U64_PRINTF_ARG(chan->global_identifier));
    chan->cell_handler(chan, cell);
  } else {
    /* Otherwise queue it and then process the queue if possible. */
    q = cell_queue_entry_new_fixed(cell);
    log_debug(LD_CHANNEL,
              "Queueing incoming cell_t %p for channel %p "
              "(global ID " U64_FORMAT ")",
              cell, chan,
              U64_PRINTF_ARG(chan->global_identifier));
    TOR_SIMPLEQ_INSERT_TAIL(&chan->incoming_queue, q, next);
    if (chan->cell_handler ||
        chan->var_cell_handler) {
      channel_process_cells(chan);
    }
  }
}

/**
 * Queue incoming variable-length cell
 *
 * This should be called by a channel_t subclass to queue an incoming
 * variable-length cell for processing, and process it if possible.
 */

void
channel_queue_var_cell(channel_t *chan, var_cell_t *var_cell)
{
  int need_to_queue = 0;
  cell_queue_entry_t *q;

  tor_assert(chan);
  tor_assert(var_cell);
  tor_assert(chan->state == CHANNEL_STATE_OPEN);

  /* Do we need to queue it, or can we just call the handler right away? */
  if (!(chan->var_cell_handler)) need_to_queue = 1;
  if (! TOR_SIMPLEQ_EMPTY(&chan->incoming_queue))
    need_to_queue = 1;

  /* Timestamp for receiving */
  channel_timestamp_recv(chan);

  /* Update the counter */
  ++(chan->n_cells_recved);

  /* If we don't need to queue we can just call cell_handler */
  if (!need_to_queue) {
    tor_assert(chan->var_cell_handler);
    log_debug(LD_CHANNEL,
              "Directly handling incoming var_cell_t %p for channel %p "
              "(global ID " U64_FORMAT ")",
              var_cell, chan,
              U64_PRINTF_ARG(chan->global_identifier));
    chan->var_cell_handler(chan, var_cell);
  } else {
    /* Otherwise queue it and then process the queue if possible. */
    q = cell_queue_entry_new_var(var_cell);
    log_debug(LD_CHANNEL,
              "Queueing incoming var_cell_t %p for channel %p "
              "(global ID " U64_FORMAT ")",
              var_cell, chan,
              U64_PRINTF_ARG(chan->global_identifier));
    TOR_SIMPLEQ_INSERT_TAIL(&chan->incoming_queue, q, next);
    if (chan->cell_handler ||
        chan->var_cell_handler) {
      channel_process_cells(chan);
    }
  }
}

/** If <b>packed_cell</b> on <b>chan</b> is a destroy cell, then set
 * *<b>circid_out</b> to its circuit ID, and return true.  Otherwise, return
 * false. */
/* XXXX Move this function. */
int
packed_cell_is_destroy(channel_t *chan,
                       const packed_cell_t *packed_cell,
                       circid_t *circid_out)
{
  if (chan->wide_circ_ids) {
    if (packed_cell->body[4] == CELL_DESTROY) {
      *circid_out = ntohl(get_uint32(packed_cell->body));
      return 1;
    }
  } else {
    if (packed_cell->body[2] == CELL_DESTROY) {
      *circid_out = ntohs(get_uint16(packed_cell->body));
      return 1;
    }
  }
  return 0;
}

/** DOCDOC */
static int
is_destroy_cell(channel_t *chan,
                const cell_queue_entry_t *q, circid_t *circid_out)
{
  *circid_out = 0;
  switch (q->type) {
    case CELL_QUEUE_FIXED:
      if (q->u.fixed.cell->command == CELL_DESTROY) {
        *circid_out = q->u.fixed.cell->circ_id;
        return 1;
      }
      break;
    case CELL_QUEUE_VAR:
      if (q->u.var.var_cell->command == CELL_DESTROY) {
        *circid_out = q->u.var.var_cell->circ_id;
        return 1;
      }
      break;
    case CELL_QUEUE_PACKED:
      return packed_cell_is_destroy(chan, q->u.packed.packed_cell, circid_out);
  }
  return 0;
}

/**
 * Send destroy cell on a channel
 *
 * Write a destroy cell with circ ID <b>circ_id</b> and reason <b>reason</b>
 * onto channel <b>chan</b>.  Don't perform range-checking on reason:
 * we may want to propagate reasons from other cells.
 */

int
channel_send_destroy(circid_t circ_id, channel_t *chan, int reason)
{
  tor_assert(chan);

  /* Check to make sure we can send on this channel first */
  if (!(chan->state == CHANNEL_STATE_CLOSING ||
        chan->state == CHANNEL_STATE_CLOSED ||
        chan->state == CHANNEL_STATE_ERROR) &&
      chan->cmux) {
    channel_note_destroy_pending(chan, circ_id);
    circuitmux_append_destroy_cell(chan, chan->cmux, circ_id, reason);
    log_debug(LD_OR,
              "Sending destroy (circID %u) on channel %p "
              "(global ID " U64_FORMAT ")",
              (unsigned)circ_id, chan,
              U64_PRINTF_ARG(chan->global_identifier));
  } else {
    log_warn(LD_BUG,
             "Someone called channel_send_destroy() for circID %u "
             "on a channel " U64_FORMAT " at %p in state %s (%d)",
             (unsigned)circ_id, U64_PRINTF_ARG(chan->global_identifier),
             chan, channel_state_to_string(chan->state),
             chan->state);
  }

  return 0;
}

/**
 * Dump channel statistics to the log
 *
 * This is called from dumpstats() in main.c and spams the log with
 * statistics on channels.
 */

void
channel_dumpstats(int severity)
{
  if (all_channels && smartlist_len(all_channels) > 0) {
    tor_log(severity, LD_GENERAL,
        "Dumping statistics about %d channels:",
        smartlist_len(all_channels));
    tor_log(severity, LD_GENERAL,
        "%d are active, and %d are done and waiting for cleanup",
        (active_channels != NULL) ?
          smartlist_len(active_channels) : 0,
        (finished_channels != NULL) ?
          smartlist_len(finished_channels) : 0);

    SMARTLIST_FOREACH(all_channels, channel_t *, chan,
                      channel_dump_statistics(chan, severity));

    tor_log(severity, LD_GENERAL,
        "Done spamming about channels now");
  } else {
    tor_log(severity, LD_GENERAL,
        "No channels to dump");
  }
}

/**
 * Dump channel listener statistics to the log
 *
 * This is called from dumpstats() in main.c and spams the log with
 * statistics on channel listeners.
 */

void
channel_listener_dumpstats(int severity)
{
  if (all_listeners && smartlist_len(all_listeners) > 0) {
    tor_log(severity, LD_GENERAL,
        "Dumping statistics about %d channel listeners:",
        smartlist_len(all_listeners));
    tor_log(severity, LD_GENERAL,
        "%d are active and %d are done and waiting for cleanup",
        (active_listeners != NULL) ?
          smartlist_len(active_listeners) : 0,
        (finished_listeners != NULL) ?
          smartlist_len(finished_listeners) : 0);

    SMARTLIST_FOREACH(all_listeners, channel_listener_t *, chan_l,
                      channel_listener_dump_statistics(chan_l, severity));

    tor_log(severity, LD_GENERAL,
        "Done spamming about channel listeners now");
  } else {
    tor_log(severity, LD_GENERAL,
        "No channel listeners to dump");
  }
}

/**
 * Set the cmux policy on all active channels
 */

void
channel_set_cmux_policy_everywhere(circuitmux_policy_t *pol)
{
  if (!active_channels) return;

  SMARTLIST_FOREACH_BEGIN(active_channels, channel_t *, curr) {
    if (curr->cmux) {
      circuitmux_set_policy(curr->cmux, pol);
    }
  } SMARTLIST_FOREACH_END(curr);
}

/**
 * Clean up channels
 *
 * This gets called periodically from run_scheduled_events() in main.c;
 * it cleans up after closed channels.
 */

void
channel_run_cleanup(void)
{
  channel_t *tmp = NULL;

  /* Check if we need to do anything */
  if (!finished_channels || smartlist_len(finished_channels) == 0) return;

  /* Iterate through finished_channels and get rid of them */
  SMARTLIST_FOREACH_BEGIN(finished_channels, channel_t *, curr) {
    tmp = curr;
    /* Remove it from the list */
    SMARTLIST_DEL_CURRENT(finished_channels, curr);
    /* Also unregister it */
    channel_unregister(tmp);
    /* ... and free it */
    channel_free(tmp);
  } SMARTLIST_FOREACH_END(curr);
}

/**
 * Clean up channel listeners
 *
 * This gets called periodically from run_scheduled_events() in main.c;
 * it cleans up after closed channel listeners.
 */

void
channel_listener_run_cleanup(void)
{
  channel_listener_t *tmp = NULL;

  /* Check if we need to do anything */
  if (!finished_listeners || smartlist_len(finished_listeners) == 0) return;

  /* Iterate through finished_channels and get rid of them */
  SMARTLIST_FOREACH_BEGIN(finished_listeners, channel_listener_t *, curr) {
    tmp = curr;
    /* Remove it from the list */
    SMARTLIST_DEL_CURRENT(finished_listeners, curr);
    /* Also unregister it */
    channel_listener_unregister(tmp);
    /* ... and free it */
    channel_listener_free(tmp);
  } SMARTLIST_FOREACH_END(curr);
}

/**
 * Free a list of channels for channel_free_all()
 */

static void
channel_free_list(smartlist_t *channels, int mark_for_close)
{
  if (!channels) return;

  SMARTLIST_FOREACH_BEGIN(channels, channel_t *, curr) {
    /* Deregister and free it */
    tor_assert(curr);
    log_debug(LD_CHANNEL,
              "Cleaning up channel %p (global ID " U64_FORMAT ") "
              "in state %s (%d)",
              curr, U64_PRINTF_ARG(curr->global_identifier),
              channel_state_to_string(curr->state), curr->state);
    /* Detach circuits early so they can find the channel */
    if (curr->cmux) {
      circuitmux_detach_all_circuits(curr->cmux, NULL);
    }
    channel_unregister(curr);
    if (mark_for_close) {
      if (!(curr->state == CHANNEL_STATE_CLOSING ||
            curr->state == CHANNEL_STATE_CLOSED ||
            curr->state == CHANNEL_STATE_ERROR)) {
        channel_mark_for_close(curr);
      }
      channel_force_free(curr);
    } else channel_free(curr);
  } SMARTLIST_FOREACH_END(curr);
}

/**
 * Free a list of channel listeners for channel_free_all()
 */

static void
channel_listener_free_list(smartlist_t *listeners, int mark_for_close)
{
  if (!listeners) return;

  SMARTLIST_FOREACH_BEGIN(listeners, channel_listener_t *, curr) {
    /* Deregister and free it */
    tor_assert(curr);
    log_debug(LD_CHANNEL,
              "Cleaning up channel listener %p (global ID " U64_FORMAT ") "
              "in state %s (%d)",
              curr, U64_PRINTF_ARG(curr->global_identifier),
              channel_listener_state_to_string(curr->state), curr->state);
    channel_listener_unregister(curr);
    if (mark_for_close) {
      if (!(curr->state == CHANNEL_LISTENER_STATE_CLOSING ||
            curr->state == CHANNEL_LISTENER_STATE_CLOSED ||
            curr->state == CHANNEL_LISTENER_STATE_ERROR)) {
        channel_listener_mark_for_close(curr);
      }
      channel_listener_force_free(curr);
    } else channel_listener_free(curr);
  } SMARTLIST_FOREACH_END(curr);
}

/**
 * Close all channels and free everything
 *
 * This gets called from tor_free_all() in main.c to clean up on exit.
 * It will close all registered channels and free associated storage,
 * then free the all_channels, active_channels, listening_channels and
 * finished_channels lists and also channel_identity_map.
 */

void
channel_free_all(void)
{
  log_debug(LD_CHANNEL,
            "Shutting down channels...");

  /* First, let's go for finished channels */
  if (finished_channels) {
    channel_free_list(finished_channels, 0);
    smartlist_free(finished_channels);
    finished_channels = NULL;
  }

  /* Now the finished listeners */
  if (finished_listeners) {
    channel_listener_free_list(finished_listeners, 0);
    smartlist_free(finished_listeners);
    finished_listeners = NULL;
  }

  /* Now all active channels */
  if (active_channels) {
    channel_free_list(active_channels, 1);
    smartlist_free(active_channels);
    active_channels = NULL;
  }

  /* Now all active listeners */
  if (active_listeners) {
    channel_listener_free_list(active_listeners, 1);
    smartlist_free(active_listeners);
    active_listeners = NULL;
  }

  /* Now all channels, in case any are left over */
  if (all_channels) {
    channel_free_list(all_channels, 1);
    smartlist_free(all_channels);
    all_channels = NULL;
  }

  /* Now all listeners, in case any are left over */
  if (all_listeners) {
    channel_listener_free_list(all_listeners, 1);
    smartlist_free(all_listeners);
    all_listeners = NULL;
  }

  /* Now free channel_identity_map */
  log_debug(LD_CHANNEL,
            "Freeing channel_identity_map");
  /* Geez, anything still left over just won't die ... let it leak then */
  HT_CLEAR(channel_idmap, &channel_identity_map);

  log_debug(LD_CHANNEL,
            "Done cleaning up after channels");
}

/**
 * Connect to a given addr/port/digest
 *
 * This sets up a new outgoing channel; in the future if multiple
 * channel_t subclasses are available, this is where the selection policy
 * should go.  It may also be desirable to fold port into tor_addr_t
 * or make a new type including a tor_addr_t and port, so we have a
 * single abstract object encapsulating all the protocol details of
 * how to contact an OR.
 */

channel_t *
channel_connect(const tor_addr_t *addr, uint16_t port,
                const char *id_digest)
{
  return channel_tls_connect(addr, port, id_digest);
}

/**
 * Decide which of two channels to prefer for extending a circuit
 *
 * This function is called while extending a circuit and returns true iff
 * a is 'better' than b.  The most important criterion here is that a
 * canonical channel is always better than a non-canonical one, but the
 * number of circuits and the age are used as tie-breakers.
 *
 * This is based on the former connection_or_is_better() of connection_or.c
 */

int
channel_is_better(time_t now, channel_t *a, channel_t *b,
                  int forgive_new_connections)
{
  int a_grace, b_grace;
  int a_is_canonical, b_is_canonical;
  int a_has_circs, b_has_circs;

  /*
   * Do not definitively deprecate a new channel with no circuits on it
   * until this much time has passed.
   */
#define NEW_CHAN_GRACE_PERIOD (15*60)

  tor_assert(a);
  tor_assert(b);

  /* Check if one is canonical and the other isn't first */
  a_is_canonical = channel_is_canonical(a);
  b_is_canonical = channel_is_canonical(b);

  if (a_is_canonical && !b_is_canonical) return 1;
  if (!a_is_canonical && b_is_canonical) return 0;

  /*
   * Okay, if we're here they tied on canonicity. Next we check if
   * they have any circuits, and if one does and the other doesn't,
   * we prefer the one that does, unless we are forgiving and the
   * one that has no circuits is in its grace period.
   */

  a_has_circs = (channel_num_circuits(a) > 0);
  b_has_circs = (channel_num_circuits(b) > 0);
  a_grace = (forgive_new_connections &&
             (now < channel_when_created(a) + NEW_CHAN_GRACE_PERIOD));
  b_grace = (forgive_new_connections &&
             (now < channel_when_created(b) + NEW_CHAN_GRACE_PERIOD));

  if (a_has_circs && !b_has_circs && !b_grace) return 1;
  if (!a_has_circs && b_has_circs && !a_grace) return 0;

  /* They tied on circuits too; just prefer whichever is newer */

  if (channel_when_created(a) > channel_when_created(b)) return 1;
  else return 0;
}

/**
 * Get a channel to extend a circuit
 *
 * Pick a suitable channel to extend a circuit to given the desired digest
 * the address we believe is correct for that digest; this tries to see
 * if we already have one for the requested endpoint, but if there is no good
 * channel, set *msg_out to a message describing the channel's state
 * and our next action, and set *launch_out to a boolean indicated whether
 * the caller should try to launch a new channel with channel_connect().
 */

channel_t *
channel_get_for_extend(const char *digest,
                       const tor_addr_t *target_addr,
                       const char **msg_out,
                       int *launch_out)
{
  channel_t *chan, *best = NULL;
  int n_inprogress_goodaddr = 0, n_old = 0;
  int n_noncanonical = 0, n_possible = 0;
  time_t now = approx_time();

  tor_assert(msg_out);
  tor_assert(launch_out);

  chan = channel_find_by_remote_digest(digest);

  /* Walk the list, unrefing the old one and refing the new at each
   * iteration.
   */
  for (; chan; chan = channel_next_with_digest(chan)) {
    tor_assert(tor_memeq(chan->identity_digest,
                         digest, DIGEST_LEN));

    if (chan->state == CHANNEL_STATE_CLOSING ||
        chan->state == CHANNEL_STATE_CLOSED ||
        chan->state == CHANNEL_STATE_ERROR)
      continue;

    /* Never return a channel on which the other end appears to be
     * a client. */
    if (channel_is_client(chan)) {
      continue;
    }

    /* Never return a non-open connection. */
    if (chan->state != CHANNEL_STATE_OPEN) {
      /* If the address matches, don't launch a new connection for this
       * circuit. */
      if (channel_matches_target_addr_for_extend(chan, target_addr))
        ++n_inprogress_goodaddr;
      continue;
    }

    /* Never return a connection that shouldn't be used for circs. */
    if (channel_is_bad_for_new_circs(chan)) {
      ++n_old;
      continue;
    }

    /* Never return a non-canonical connection using a recent link protocol
     * if the address is not what we wanted.
     *
     * The channel_is_canonical_is_reliable() function asks the lower layer
     * if we should trust channel_is_canonical().  The below is from the
     * comments of the old circuit_or_get_for_extend() and applies when
     * the lower-layer transport is channel_tls_t.
     *
     * (For old link protocols, we can't rely on is_canonical getting
     * set properly if we're talking to the right address, since we might
     * have an out-of-date descriptor, and we will get no NETINFO cell to
     * tell us about the right address.)
     */
    if (!channel_is_canonical(chan) &&
         channel_is_canonical_is_reliable(chan) &&
        !channel_matches_target_addr_for_extend(chan, target_addr)) {
      ++n_noncanonical;
      continue;
    }

    ++n_possible;

    if (!best) {
      best = chan; /* If we have no 'best' so far, this one is good enough. */
      continue;
    }

    if (channel_is_better(now, chan, best, 0))
      best = chan;
  }

  if (best) {
    *msg_out = "Connection is fine; using it.";
    *launch_out = 0;
    return best;
  } else if (n_inprogress_goodaddr) {
    *msg_out = "Connection in progress; waiting.";
    *launch_out = 0;
    return NULL;
  } else if (n_old || n_noncanonical) {
    *msg_out = "Connections all too old, or too non-canonical. "
               " Launching a new one.";
    *launch_out = 1;
    return NULL;
  } else {
    *msg_out = "Not connected. Connecting.";
    *launch_out = 1;
    return NULL;
  }
}

/**
 * Describe the transport subclass for a channel
 *
 * Invoke a method to get a string description of the lower-layer
 * transport for this channel.
 */

const char *
channel_describe_transport(channel_t *chan)
{
  tor_assert(chan);
  tor_assert(chan->describe_transport);

  return chan->describe_transport(chan);
}

/**
 * Describe the transport subclass for a channel listener
 *
 * Invoke a method to get a string description of the lower-layer
 * transport for this channel listener.
 */

const char *
channel_listener_describe_transport(channel_listener_t *chan_l)
{
  tor_assert(chan_l);
  tor_assert(chan_l->describe_transport);

  return chan_l->describe_transport(chan_l);
}

/**
 * Return the number of entries in <b>queue</b>
 */
static int
chan_cell_queue_len(const chan_cell_queue_t *queue)
{
  int r = 0;
  cell_queue_entry_t *cell;
  TOR_SIMPLEQ_FOREACH(cell, queue, next)
    ++r;
  return r;
}

/**
 * Dump channel statistics
 *
 * Dump statistics for one channel to the log
 */

void
channel_dump_statistics(channel_t *chan, int severity)
{
  double avg, interval, age;
  time_t now = time(NULL);
  tor_addr_t remote_addr;
  int have_remote_addr;
  char *remote_addr_str;

  tor_assert(chan);

  age = (double)(now - chan->timestamp_created);

  tor_log(severity, LD_GENERAL,
      "Channel " U64_FORMAT " (at %p) with transport %s is in state "
      "%s (%d)",
      U64_PRINTF_ARG(chan->global_identifier), chan,
      channel_describe_transport(chan),
      channel_state_to_string(chan->state), chan->state);
  tor_log(severity, LD_GENERAL,
      " * Channel " U64_FORMAT " was created at " U64_FORMAT
      " (" U64_FORMAT " seconds ago) "
      "and last active at " U64_FORMAT " (" U64_FORMAT " seconds ago)",
      U64_PRINTF_ARG(chan->global_identifier),
      U64_PRINTF_ARG(chan->timestamp_created),
      U64_PRINTF_ARG(now - chan->timestamp_created),
      U64_PRINTF_ARG(chan->timestamp_active),
      U64_PRINTF_ARG(now - chan->timestamp_active));

  /* Handle digest and nickname */
  if (!tor_digest_is_zero(chan->identity_digest)) {
    if (chan->nickname) {
      tor_log(severity, LD_GENERAL,
          " * Channel " U64_FORMAT " says it is connected "
          "to an OR with digest %s and nickname %s",
          U64_PRINTF_ARG(chan->global_identifier),
          hex_str(chan->identity_digest, DIGEST_LEN),
          chan->nickname);
    } else {
      tor_log(severity, LD_GENERAL,
          " * Channel " U64_FORMAT " says it is connected "
          "to an OR with digest %s and no known nickname",
          U64_PRINTF_ARG(chan->global_identifier),
          hex_str(chan->identity_digest, DIGEST_LEN));
    }
  } else {
    if (chan->nickname) {
      tor_log(severity, LD_GENERAL,
          " * Channel " U64_FORMAT " does not know the digest"
          " of the OR it is connected to, but reports its nickname is %s",
          U64_PRINTF_ARG(chan->global_identifier),
          chan->nickname);
    } else {
      tor_log(severity, LD_GENERAL,
          " * Channel " U64_FORMAT " does not know the digest"
          " or the nickname of the OR it is connected to",
          U64_PRINTF_ARG(chan->global_identifier));
    }
  }

  /* Handle remote address and descriptions */
  have_remote_addr = channel_get_addr_if_possible(chan, &remote_addr);
  if (have_remote_addr) {
    char *actual = tor_strdup(channel_get_actual_remote_descr(chan));
    remote_addr_str = tor_dup_addr(&remote_addr);
    tor_log(severity, LD_GENERAL,
        " * Channel " U64_FORMAT " says its remote address"
        " is %s, and gives a canonical description of \"%s\" and an "
        "actual description of \"%s\"",
        U64_PRINTF_ARG(chan->global_identifier),
        remote_addr_str,
        channel_get_canonical_remote_descr(chan),
        actual);
    tor_free(remote_addr_str);
    tor_free(actual);
  } else {
    char *actual = tor_strdup(channel_get_actual_remote_descr(chan));
    tor_log(severity, LD_GENERAL,
        " * Channel " U64_FORMAT " does not know its remote "
        "address, but gives a canonical description of \"%s\" and an "
        "actual description of \"%s\"",
        U64_PRINTF_ARG(chan->global_identifier),
        channel_get_canonical_remote_descr(chan),
        actual);
    tor_free(actual);
  }

  /* Handle marks */
  tor_log(severity, LD_GENERAL,
      " * Channel " U64_FORMAT " has these marks: %s %s %s "
      "%s %s %s",
      U64_PRINTF_ARG(chan->global_identifier),
      channel_is_bad_for_new_circs(chan) ?
        "bad_for_new_circs" : "!bad_for_new_circs",
      channel_is_canonical(chan) ?
        "canonical" : "!canonical",
      channel_is_canonical_is_reliable(chan) ?
        "is_canonical_is_reliable" :
        "!is_canonical_is_reliable",
      channel_is_client(chan) ?
        "client" : "!client",
      channel_is_local(chan) ?
        "local" : "!local",
      channel_is_incoming(chan) ?
        "incoming" : "outgoing");

  /* Describe queues */
  tor_log(severity, LD_GENERAL,
      " * Channel " U64_FORMAT " has %d queued incoming cells"
      " and %d queued outgoing cells",
      U64_PRINTF_ARG(chan->global_identifier),
      chan_cell_queue_len(&chan->incoming_queue),
      chan_cell_queue_len(&chan->outgoing_queue));

  /* Describe circuits */
  tor_log(severity, LD_GENERAL,
      " * Channel " U64_FORMAT " has %d active circuits out of"
      " %d in total",
      U64_PRINTF_ARG(chan->global_identifier),
      (chan->cmux != NULL) ?
         circuitmux_num_active_circuits(chan->cmux) : 0,
      (chan->cmux != NULL) ?
         circuitmux_num_circuits(chan->cmux) : 0);

  /* Describe timestamps */
  tor_log(severity, LD_GENERAL,
      " * Channel " U64_FORMAT " was last used by a "
      "client at " U64_FORMAT " (" U64_FORMAT " seconds ago)",
      U64_PRINTF_ARG(chan->global_identifier),
      U64_PRINTF_ARG(chan->timestamp_client),
      U64_PRINTF_ARG(now - chan->timestamp_client));
  tor_log(severity, LD_GENERAL,
      " * Channel " U64_FORMAT " was last drained at "
      U64_FORMAT " (" U64_FORMAT " seconds ago)",
      U64_PRINTF_ARG(chan->global_identifier),
      U64_PRINTF_ARG(chan->timestamp_drained),
      U64_PRINTF_ARG(now - chan->timestamp_drained));
  tor_log(severity, LD_GENERAL,
      " * Channel " U64_FORMAT " last received a cell "
      "at " U64_FORMAT " (" U64_FORMAT " seconds ago)",
      U64_PRINTF_ARG(chan->global_identifier),
      U64_PRINTF_ARG(chan->timestamp_recv),
      U64_PRINTF_ARG(now - chan->timestamp_recv));
  tor_log(severity, LD_GENERAL,
      " * Channel " U64_FORMAT " last trasmitted a cell "
      "at " U64_FORMAT " (" U64_FORMAT " seconds ago)",
      U64_PRINTF_ARG(chan->global_identifier),
      U64_PRINTF_ARG(chan->timestamp_xmit),
      U64_PRINTF_ARG(now - chan->timestamp_xmit));

  /* Describe counters and rates */
  tor_log(severity, LD_GENERAL,
      " * Channel " U64_FORMAT " has received "
      U64_FORMAT " cells and transmitted " U64_FORMAT,
      U64_PRINTF_ARG(chan->global_identifier),
      U64_PRINTF_ARG(chan->n_cells_recved),
      U64_PRINTF_ARG(chan->n_cells_xmitted));
  if (now > chan->timestamp_created &&
      chan->timestamp_created > 0) {
    if (chan->n_cells_recved > 0) {
      avg = (double)(chan->n_cells_recved) / age;
      if (avg >= 1.0) {
        tor_log(severity, LD_GENERAL,
            " * Channel " U64_FORMAT " has averaged %f "
            "cells received per second",
            U64_PRINTF_ARG(chan->global_identifier), avg);
      } else if (avg >= 0.0) {
        interval = 1.0 / avg;
        tor_log(severity, LD_GENERAL,
            " * Channel " U64_FORMAT " has averaged %f "
            "seconds between received cells",
            U64_PRINTF_ARG(chan->global_identifier), interval);
      }
    }
    if (chan->n_cells_xmitted > 0) {
      avg = (double)(chan->n_cells_xmitted) / age;
      if (avg >= 1.0) {
        tor_log(severity, LD_GENERAL,
            " * Channel " U64_FORMAT " has averaged %f "
            "cells transmitted per second",
            U64_PRINTF_ARG(chan->global_identifier), avg);
      } else if (avg >= 0.0) {
        interval = 1.0 / avg;
        tor_log(severity, LD_GENERAL,
            " * Channel " U64_FORMAT " has averaged %f "
            "seconds between transmitted cells",
            U64_PRINTF_ARG(chan->global_identifier), interval);
      }
    }
  }

  /* Dump anything the lower layer has to say */
  channel_dump_transport_statistics(chan, severity);
}

/**
 * Dump channel listener statistics
 *
 * Dump statistics for one channel listener to the log
 */

void
channel_listener_dump_statistics(channel_listener_t *chan_l, int severity)
{
  double avg, interval, age;
  time_t now = time(NULL);

  tor_assert(chan_l);

  age = (double)(now - chan_l->timestamp_created);

  tor_log(severity, LD_GENERAL,
      "Channel listener " U64_FORMAT " (at %p) with transport %s is in "
      "state %s (%d)",
      U64_PRINTF_ARG(chan_l->global_identifier), chan_l,
      channel_listener_describe_transport(chan_l),
      channel_listener_state_to_string(chan_l->state), chan_l->state);
  tor_log(severity, LD_GENERAL,
      " * Channel listener " U64_FORMAT " was created at " U64_FORMAT
      " (" U64_FORMAT " seconds ago) "
      "and last active at " U64_FORMAT " (" U64_FORMAT " seconds ago)",
      U64_PRINTF_ARG(chan_l->global_identifier),
      U64_PRINTF_ARG(chan_l->timestamp_created),
      U64_PRINTF_ARG(now - chan_l->timestamp_created),
      U64_PRINTF_ARG(chan_l->timestamp_active),
      U64_PRINTF_ARG(now - chan_l->timestamp_active));

  tor_log(severity, LD_GENERAL,
      " * Channel listener " U64_FORMAT " last accepted an incoming "
        "channel at " U64_FORMAT " (" U64_FORMAT " seconds ago) "
        "and has accepted " U64_FORMAT " channels in total",
        U64_PRINTF_ARG(chan_l->global_identifier),
        U64_PRINTF_ARG(chan_l->timestamp_accepted),
        U64_PRINTF_ARG(now - chan_l->timestamp_accepted),
        U64_PRINTF_ARG(chan_l->n_accepted));

  /*
   * If it's sensible to do so, get the rate of incoming channels on this
   * listener
   */
  if (now > chan_l->timestamp_created &&
      chan_l->timestamp_created > 0 &&
      chan_l->n_accepted > 0) {
    avg = (double)(chan_l->n_accepted) / age;
    if (avg >= 1.0) {
      tor_log(severity, LD_GENERAL,
          " * Channel listener " U64_FORMAT " has averaged %f incoming "
          "channels per second",
          U64_PRINTF_ARG(chan_l->global_identifier), avg);
    } else if (avg >= 0.0) {
      interval = 1.0 / avg;
      tor_log(severity, LD_GENERAL,
          " * Channel listener " U64_FORMAT " has averaged %f seconds "
          "between incoming channels",
          U64_PRINTF_ARG(chan_l->global_identifier), interval);
    }
  }

  /* Dump anything the lower layer has to say */
  channel_listener_dump_transport_statistics(chan_l, severity);
}

/**
 * Invoke transport-specific stats dump for channel
 *
 * If there is a lower-layer statistics dump method, invoke it
 */

void
channel_dump_transport_statistics(channel_t *chan, int severity)
{
  tor_assert(chan);

  if (chan->dumpstats) chan->dumpstats(chan, severity);
}

/**
 * Invoke transport-specific stats dump for channel listener
 *
 * If there is a lower-layer statistics dump method, invoke it
 */

void
channel_listener_dump_transport_statistics(channel_listener_t *chan_l,
                                           int severity)
{
  tor_assert(chan_l);

  if (chan_l->dumpstats) chan_l->dumpstats(chan_l, severity);
}

/**
 * Return text description of the remote endpoint
 *
 * This function return a test provided by the lower layer of the remote
 * endpoint for this channel; it should specify the actual address connected
 * to/from.
 *
 * Subsequent calls to channel_get_{actual,canonical}_remote_{address,descr}
 * may invalidate the return value from this function.
 */
const char *
channel_get_actual_remote_descr(channel_t *chan)
{
  tor_assert(chan);
  tor_assert(chan->get_remote_descr);

  /* Param 1 indicates the actual description */
  return chan->get_remote_descr(chan, GRD_FLAG_ORIGINAL);
}

/**
 * Return the text address of the remote endpoint.
 *
 * Subsequent calls to channel_get_{actual,canonical}_remote_{address,descr}
 * may invalidate the return value from this function.
 */
const char *
channel_get_actual_remote_address(channel_t *chan)
{
  /* Param 1 indicates the actual description */
  return chan->get_remote_descr(chan, GRD_FLAG_ORIGINAL|GRD_FLAG_ADDR_ONLY);
}

/**
 * Return text description of the remote endpoint canonical address
 *
 * This function return a test provided by the lower layer of the remote
 * endpoint for this channel; it should use the known canonical address for
 * this OR's identity digest if possible.
 *
 * Subsequent calls to channel_get_{actual,canonical}_remote_{address,descr}
 * may invalidate the return value from this function.
 */
const char *
channel_get_canonical_remote_descr(channel_t *chan)
{
  tor_assert(chan);
  tor_assert(chan->get_remote_descr);

  /* Param 0 indicates the canonicalized description */
  return chan->get_remote_descr(chan, 0);
}

/**
 * Get remote address if possible.
 *
 * Write the remote address out to a tor_addr_t if the underlying transport
 * supports this operation, and return 1.  Return 0 if the underlying transport
 * doesn't let us do this.
 */
int
channel_get_addr_if_possible(channel_t *chan, tor_addr_t *addr_out)
{
  tor_assert(chan);
  tor_assert(addr_out);

  if (chan->get_remote_addr)
    return chan->get_remote_addr(chan, addr_out);
  /* Else no support, method not implemented */
  else return 0;
}

/**
 * Check if there are outgoing queue writes on this channel
 *
 * Indicate if either we have queued cells, or if not, whether the underlying
 * lower-layer transport thinks it has an output queue.
 */

int
channel_has_queued_writes(channel_t *chan)
{
  int has_writes = 0;

  tor_assert(chan);
  tor_assert(chan->has_queued_writes);

  if (! TOR_SIMPLEQ_EMPTY(&chan->outgoing_queue)) {
    has_writes = 1;
  } else {
    /* Check with the lower layer */
    has_writes = chan->has_queued_writes(chan);
  }

  return has_writes;
}

/**
 * Check the is_bad_for_new_circs flag
 *
 * This function returns the is_bad_for_new_circs flag of the specified
 * channel.
 */

int
channel_is_bad_for_new_circs(channel_t *chan)
{
  tor_assert(chan);

  return chan->is_bad_for_new_circs;
}

/**
 * Mark a channel as bad for new circuits
 *
 * Set the is_bad_for_new_circs_flag on chan.
 */

void
channel_mark_bad_for_new_circs(channel_t *chan)
{
  tor_assert(chan);

  chan->is_bad_for_new_circs = 1;
}

/**
 * Get the client flag
 *
 * This returns the client flag of a channel, which will be set if
 * command_process_create_cell() in command.c thinks this is a connection
 * from a client.
 */

int
channel_is_client(channel_t *chan)
{
  tor_assert(chan);

  return chan->is_client;
}

/**
 * Set the client flag
 *
 * Mark a channel as being from a client
 */

void
channel_mark_client(channel_t *chan)
{
  tor_assert(chan);

  chan->is_client = 1;
}

/**
 * Get the canonical flag for a channel
 *
 * This returns the is_canonical for a channel; this flag is determined by
 * the lower layer and can't be set in a transport-independent way.
 */

int
channel_is_canonical(channel_t *chan)
{
  tor_assert(chan);
  tor_assert(chan->is_canonical);

  return chan->is_canonical(chan, 0);
}

/**
 * Test if the canonical flag is reliable
 *
 * This function asks if the lower layer thinks it's safe to trust the
 * result of channel_is_canonical()
 */

int
channel_is_canonical_is_reliable(channel_t *chan)
{
  tor_assert(chan);
  tor_assert(chan->is_canonical);

  return chan->is_canonical(chan, 1);
}

/**
 * Test incoming flag
 *
 * This function gets the incoming flag; this is set when a listener spawns
 * a channel.  If this returns true the channel was remotely initiated.
 */

int
channel_is_incoming(channel_t *chan)
{
  tor_assert(chan);

  return chan->is_incoming;
}

/**
 * Set the incoming flag
 *
 * This function is called when a channel arrives on a listening channel
 * to mark it as incoming.
 */

void
channel_mark_incoming(channel_t *chan)
{
  tor_assert(chan);

  chan->is_incoming = 1;
}

/**
 * Test local flag
 *
 * This function gets the local flag; the lower layer should set this when
 * setting up the channel if is_local_addr() is true for all of the
 * destinations it will communicate with on behalf of this channel.  It's
 * used to decide whether to declare the network reachable when seeing incoming
 * traffic on the channel.
 */

int
channel_is_local(channel_t *chan)
{
  tor_assert(chan);

  return chan->is_local;
}

/**
 * Set the local flag
 *
 * This internal-only function should be called by the lower layer if the
 * channel is to a local address.  See channel_is_local() above or the
 * description of the is_local bit in channel.h
 */

void
channel_mark_local(channel_t *chan)
{
  tor_assert(chan);

  chan->is_local = 1;
}

/**
 * Test outgoing flag
 *
 * This function gets the outgoing flag; this is the inverse of the incoming
 * bit set when a listener spawns a channel.  If this returns true the channel
 * was locally initiated.
 */

int
channel_is_outgoing(channel_t *chan)
{
  tor_assert(chan);

  return !(chan->is_incoming);
}

/**
 * Mark a channel as outgoing
 *
 * This function clears the incoming flag and thus marks a channel as
 * outgoing.
 */

void
channel_mark_outgoing(channel_t *chan)
{
  tor_assert(chan);

  chan->is_incoming = 0;
}

/*********************
 * Timestamp updates *
 ********************/

/**
 * Update the created timestamp for a channel
 *
 * This updates the channel's created timestamp and should only be called
 * from channel_init().
 */

void
channel_timestamp_created(channel_t *chan)
{
  time_t now = time(NULL);

  tor_assert(chan);

  chan->timestamp_created = now;
}

/**
 * Update the created timestamp for a channel listener
 *
 * This updates the channel listener's created timestamp and should only be
 * called from channel_init_listener().
 */

void
channel_listener_timestamp_created(channel_listener_t *chan_l)
{
  time_t now = time(NULL);

  tor_assert(chan_l);

  chan_l->timestamp_created = now;
}

/**
 * Update the last active timestamp for a channel
 *
 * This function updates the channel's last active timestamp; it should be
 * called by the lower layer whenever there is activity on the channel which
 * does not lead to a cell being transmitted or received; the active timestamp
 * is also updated from channel_timestamp_recv() and channel_timestamp_xmit(),
 * but it should be updated for things like the v3 handshake and stuff that
 * produce activity only visible to the lower layer.
 */

void
channel_timestamp_active(channel_t *chan)
{
  time_t now = time(NULL);

  tor_assert(chan);

  chan->timestamp_active = now;
}

/**
 * Update the last active timestamp for a channel listener
 */

void
channel_listener_timestamp_active(channel_listener_t *chan_l)
{
  time_t now = time(NULL);

  tor_assert(chan_l);

  chan_l->timestamp_active = now;
}

/**
 * Update the last accepted timestamp.
 *
 * This function updates the channel listener's last accepted timestamp; it
 * should be called whenever a new incoming channel is accepted on a
 * listener.
 */

void
channel_listener_timestamp_accepted(channel_listener_t *chan_l)
{
  time_t now = time(NULL);

  tor_assert(chan_l);

  chan_l->timestamp_active = now;
  chan_l->timestamp_accepted = now;
}

/**
 * Update client timestamp
 *
 * This function is called by relay.c to timestamp a channel that appears to
 * be used as a client.
 */

void
channel_timestamp_client(channel_t *chan)
{
  time_t now = time(NULL);

  tor_assert(chan);

  chan->timestamp_client = now;
}

/**
 * Update the last drained timestamp
 *
 * This is called whenever we transmit a cell which leaves the outgoing cell
 * queue completely empty.  It also updates the xmit time and the active time.
 */

void
channel_timestamp_drained(channel_t *chan)
{
  time_t now = time(NULL);

  tor_assert(chan);

  chan->timestamp_active = now;
  chan->timestamp_drained = now;
  chan->timestamp_xmit = now;
}

/**
 * Update the recv timestamp
 *
 * This is called whenever we get an incoming cell from the lower layer.
 * This also updates the active timestamp.
 */

void
channel_timestamp_recv(channel_t *chan)
{
  time_t now = time(NULL);

  tor_assert(chan);

  chan->timestamp_active = now;
  chan->timestamp_recv = now;
}

/**
 * Update the xmit timestamp
 * This is called whenever we pass an outgoing cell to the lower layer.  This
 * also updates the active timestamp.
 */

void
channel_timestamp_xmit(channel_t *chan)
{
  time_t now = time(NULL);

  tor_assert(chan);

  chan->timestamp_active = now;
  chan->timestamp_xmit = now;
}

/***************************************************************
 * Timestamp queries - see above for definitions of timestamps *
 **************************************************************/

/**
 * Query created timestamp for a channel
 */

time_t
channel_when_created(channel_t *chan)
{
  tor_assert(chan);

  return chan->timestamp_created;
}

/**
 * Query created timestamp for a channel listener
 */

time_t
channel_listener_when_created(channel_listener_t *chan_l)
{
  tor_assert(chan_l);

  return chan_l->timestamp_created;
}

/**
 * Query last active timestamp for a channel
 */

time_t
channel_when_last_active(channel_t *chan)
{
  tor_assert(chan);

  return chan->timestamp_active;
}

/**
 * Query last active timestamp for a channel listener
 */

time_t
channel_listener_when_last_active(channel_listener_t *chan_l)
{
  tor_assert(chan_l);

  return chan_l->timestamp_active;
}

/**
 * Query last accepted timestamp for a channel listener
 */

time_t
channel_listener_when_last_accepted(channel_listener_t *chan_l)
{
  tor_assert(chan_l);

  return chan_l->timestamp_accepted;
}

/**
 * Query client timestamp
 */

time_t
channel_when_last_client(channel_t *chan)
{
  tor_assert(chan);

  return chan->timestamp_client;
}

/**
 * Query drained timestamp
 */

time_t
channel_when_last_drained(channel_t *chan)
{
  tor_assert(chan);

  return chan->timestamp_drained;
}

/**
 * Query recv timestamp
 */

time_t
channel_when_last_recv(channel_t *chan)
{
  tor_assert(chan);

  return chan->timestamp_recv;
}

/**
 * Query xmit timestamp
 */

time_t
channel_when_last_xmit(channel_t *chan)
{
  tor_assert(chan);

  return chan->timestamp_xmit;
}

/**
 * Query accepted counter
 */

uint64_t
channel_listener_count_accepted(channel_listener_t *chan_l)
{
  tor_assert(chan_l);

  return chan_l->n_accepted;
}

/**
 * Query received cell counter
 */

uint64_t
channel_count_recved(channel_t *chan)
{
  tor_assert(chan);

  return chan->n_cells_recved;
}

/**
 * Query transmitted cell counter
 */

uint64_t
channel_count_xmitted(channel_t *chan)
{
  tor_assert(chan);

  return chan->n_cells_xmitted;
}

/**
 * Check if a channel matches an extend_info_t
 *
 * This function calls the lower layer and asks if this channel matches a
 * given extend_info_t.
 */

int
channel_matches_extend_info(channel_t *chan, extend_info_t *extend_info)
{
  tor_assert(chan);
  tor_assert(chan->matches_extend_info);
  tor_assert(extend_info);

  return chan->matches_extend_info(chan, extend_info);
}

/**
 * Check if a channel matches a given target address; return true iff we do.
 *
 * This function calls into the lower layer and asks if this channel thinks
 * it matches a given target address for circuit extension purposes.
 */

int
channel_matches_target_addr_for_extend(channel_t *chan,
                                       const tor_addr_t *target)
{
  tor_assert(chan);
  tor_assert(chan->matches_target);
  tor_assert(target);

  return chan->matches_target(chan, target);
}

/**
 * Return the total number of circuits used by a channel
 *
 * @param chan Channel to query
 * @return Number of circuits using this as n_chan or p_chan
 */

unsigned int
channel_num_circuits(channel_t *chan)
{
  tor_assert(chan);

  return chan->num_n_circuits +
         chan->num_p_circuits;
}

/**
 * Set up circuit ID generation
 *
 * This is called when setting up a channel and replaces the old
 * connection_or_set_circid_type()
 */
void
channel_set_circid_type(channel_t *chan,
                        crypto_pk_t *identity_rcvd,
                        int consider_identity)
{
  int started_here;
  crypto_pk_t *our_identity;

  tor_assert(chan);

  started_here = channel_is_outgoing(chan);

  if (! consider_identity) {
    if (started_here)
      chan->circ_id_type = CIRC_ID_TYPE_HIGHER;
    else
      chan->circ_id_type = CIRC_ID_TYPE_LOWER;
    return;
  }

  our_identity = started_here ?
    get_tlsclient_identity_key() : get_server_identity_key();

  if (identity_rcvd) {
    if (crypto_pk_cmp_keys(our_identity, identity_rcvd) < 0) {
      chan->circ_id_type = CIRC_ID_TYPE_LOWER;
    } else {
      chan->circ_id_type = CIRC_ID_TYPE_HIGHER;
    }
  } else {
    chan->circ_id_type = CIRC_ID_TYPE_NEITHER;
  }
}
<|MERGE_RESOLUTION|>--- conflicted
+++ resolved
@@ -1685,12 +1685,6 @@
              chan->state == CHANNEL_STATE_OPEN ||
              chan->state == CHANNEL_STATE_MAINT);
 
-<<<<<<< HEAD
-  /* Increment the timestamp unless it's padding */
-  if (!cell_queue_entry_is_padding(q)) {
-    chan->timestamp_last_added_nonpadding = approx_time();
-  }
-
   {
     circid_t circ_id;
     if (is_destroy_cell(chan, q, &circ_id)) {
@@ -1698,8 +1692,6 @@
     }
   }
 
-=======
->>>>>>> bbb8f12e
   /* Can we send it right out?  If so, try */
   if (TOR_SIMPLEQ_EMPTY(&chan->outgoing_queue) &&
       chan->state == CHANNEL_STATE_OPEN) {
