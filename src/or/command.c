/* Copyright (c) 2001 Matej Pfajfar.
 * Copyright (c) 2001-2004, Roger Dingledine.
 * Copyright (c) 2004-2006, Roger Dingledine, Nick Mathewson.
 * Copyright (c) 2007-2011, The Tor Project, Inc. */
/* See LICENSE for licensing information */

/**
 * \file command.c
 * \brief Functions for processing incoming cells.
 **/

/* In-points to command.c:
 *
 * - command_process_cell(), called from
 *   connection_or_process_cells_from_inbuf() in connection_or.c
 */

#include "or.h"
#include "circuitbuild.h"
#include "circuitlist.h"
#include "command.h"
#include "connection.h"
#include "connection_or.h"
#include "config.h"
#include "control.h"
#include "cpuworker.h"
#include "hibernate.h"
#include "nodelist.h"
#include "onion.h"
#include "relay.h"
#include "router.h"
#include "routerlist.h"

/** How many CELL_PADDING cells have we received, ever? */
uint64_t stats_n_padding_cells_processed = 0;
/** How many CELL_CREATE cells have we received, ever? */
uint64_t stats_n_create_cells_processed = 0;
/** How many CELL_CREATED cells have we received, ever? */
uint64_t stats_n_created_cells_processed = 0;
/** How many CELL_RELAY cells have we received, ever? */
uint64_t stats_n_relay_cells_processed = 0;
/** How many CELL_DESTROY cells have we received, ever? */
uint64_t stats_n_destroy_cells_processed = 0;
/** How many CELL_VERSIONS cells have we received, ever? */
uint64_t stats_n_versions_cells_processed = 0;
/** How many CELL_NETINFO cells have we received, ever? */
uint64_t stats_n_netinfo_cells_processed = 0;

/* These are the main functions for processing cells */
static void command_process_create_cell(cell_t *cell, or_connection_t *conn);
static void command_process_created_cell(cell_t *cell, or_connection_t *conn);
static void command_process_relay_cell(cell_t *cell, or_connection_t *conn);
static void command_process_destroy_cell(cell_t *cell, or_connection_t *conn);
static void command_process_versions_cell(var_cell_t *cell,
                                          or_connection_t *conn);
static void command_process_netinfo_cell(cell_t *cell, or_connection_t *conn);

#ifdef KEEP_TIMING_STATS
/** This is a wrapper function around the actual function that processes the
 * <b>cell</b> that just arrived on <b>conn</b>. Increment <b>*time</b>
 * by the number of microseconds used by the call to <b>*func(cell, conn)</b>.
 */
static void
command_time_process_cell(cell_t *cell, or_connection_t *conn, int *time,
                               void (*func)(cell_t *, or_connection_t *))
{
  struct timeval start, end;
  long time_passed;

  tor_gettimeofday(&start);

  (*func)(cell, conn);

  tor_gettimeofday(&end);
  time_passed = tv_udiff(&start, &end) ;

  if (time_passed > 10000) { /* more than 10ms */
    log_debug(LD_OR,"That call just took %ld ms.",time_passed/1000);
  }
  if (time_passed < 0) {
    log_info(LD_GENERAL,"That call took us back in time!");
    time_passed = 0;
  }
  *time += time_passed;
}
#endif

/** Process a <b>cell</b> that was just received on <b>conn</b>. Keep internal
 * statistics about how many of each cell we've processed so far
 * this second, and the total number of microseconds it took to
 * process each type of cell.
 */
void
command_process_cell(cell_t *cell, or_connection_t *conn)
{
  int handshaking = (conn->_base.state == OR_CONN_STATE_OR_HANDSHAKING);
#ifdef KEEP_TIMING_STATS
  /* how many of each cell have we seen so far this second? needs better
   * name. */
  static int num_create=0, num_created=0, num_relay=0, num_destroy=0;
  /* how long has it taken to process each type of cell? */
  static int create_time=0, created_time=0, relay_time=0, destroy_time=0;
  static time_t current_second = 0; /* from previous calls to time */

  time_t now = time(NULL);

  if (now > current_second) { /* the second has rolled over */
    /* print stats */
    log_info(LD_OR,
         "At end of second: %d creates (%d ms), %d createds (%d ms), "
         "%d relays (%d ms), %d destroys (%d ms)",
         num_create, create_time/1000,
         num_created, created_time/1000,
         num_relay, relay_time/1000,
         num_destroy, destroy_time/1000);

    /* zero out stats */
    num_create = num_created = num_relay = num_destroy = 0;
    create_time = created_time = relay_time = destroy_time = 0;

    /* remember which second it is, for next time */
    current_second = now;
  }
#endif

#ifdef KEEP_TIMING_STATS
#define PROCESS_CELL(tp, cl, cn) STMT_BEGIN {                   \
    ++num ## tp;                                                \
    command_time_process_cell(cl, cn, & tp ## time ,            \
                              command_process_ ## tp ## _cell);  \
  } STMT_END
#else
#define PROCESS_CELL(tp, cl, cn) command_process_ ## tp ## _cell(cl, cn)
#endif

  /* Reject all but VERSIONS and NETINFO when handshaking. */
  if (handshaking && cell->command != CELL_VERSIONS &&
      cell->command != CELL_NETINFO)
    return;

  switch (cell->command) {
    case CELL_PADDING:
      ++stats_n_padding_cells_processed;
      /* do nothing */
      break;
    case CELL_CREATE:
    case CELL_CREATE_FAST:
      ++stats_n_create_cells_processed;
      PROCESS_CELL(create, cell, conn);
      break;
    case CELL_CREATED:
    case CELL_CREATED_FAST:
      ++stats_n_created_cells_processed;
      PROCESS_CELL(created, cell, conn);
      break;
    case CELL_RELAY:
    case CELL_RELAY_EARLY:
      ++stats_n_relay_cells_processed;
      PROCESS_CELL(relay, cell, conn);
      break;
    case CELL_DESTROY:
      ++stats_n_destroy_cells_processed;
      PROCESS_CELL(destroy, cell, conn);
      break;
    case CELL_VERSIONS:
      tor_fragile_assert();
      break;
    case CELL_NETINFO:
      ++stats_n_netinfo_cells_processed;
      PROCESS_CELL(netinfo, cell, conn);
      break;
    default:
      log_fn(LOG_INFO, LD_PROTOCOL,
             "Cell of unknown type (%d) received. Dropping.", cell->command);
      break;
  }
}

/** Process a <b>cell</b> that was just received on <b>conn</b>. Keep internal
 * statistics about how many of each cell we've processed so far
 * this second, and the total number of microseconds it took to
 * process each type of cell.
 */
void
command_process_var_cell(var_cell_t *cell, or_connection_t *conn)
{
#ifdef KEEP_TIMING_STATS
  /* how many of each cell have we seen so far this second? needs better
   * name. */
  static int num_versions=0, num_cert=0;

  time_t now = time(NULL);

  if (now > current_second) { /* the second has rolled over */
    /* print stats */
    log_info(LD_OR,
             "At end of second: %d versions (%d ms), %d cert (%d ms)",
             num_versions, versions_time/1000,
             cert, cert_time/1000);

    num_versions = num_cert = 0;
    versions_time = cert_time = 0;

    /* remember which second it is, for next time */
    current_second = now;
  }
#endif

  /* reject all when not handshaking. */
  if (conn->_base.state != OR_CONN_STATE_OR_HANDSHAKING)
    return;

  switch (cell->command) {
    case CELL_VERSIONS:
      ++stats_n_versions_cells_processed;
      PROCESS_CELL(versions, cell, conn);
      break;
    default:
      log_warn(LD_BUG,
               "Variable-length cell of unknown type (%d) received.",
               cell->command);
      tor_fragile_assert();
      break;
  }
}

/** Process a 'create' <b>cell</b> that just arrived from <b>conn</b>. Make a
 * new circuit with the p_circ_id specified in cell. Put the circuit in state
 * onionskin_pending, and pass the onionskin to the cpuworker. Circ will get
 * picked up again when the cpuworker finishes decrypting it.
 */
static void
command_process_create_cell(cell_t *cell, or_connection_t *conn)
{
  or_circuit_t *circ;
  int id_is_high;

  if (we_are_hibernating()) {
    log_info(LD_OR,
             "Received create cell but we're shutting down. Sending back "
             "destroy.");
    connection_or_send_destroy(cell->circ_id, conn,
                               END_CIRC_REASON_HIBERNATING);
    return;
  }

  if (!server_mode(get_options())) {
    log_fn(LOG_PROTOCOL_WARN, LD_PROTOCOL,
           "Received create cell (type %d) from %s:%d, but we're a client. "
           "Sending back a destroy.",
           (int)cell->command, conn->_base.address, conn->_base.port);
    connection_or_send_destroy(cell->circ_id, conn,
                               END_CIRC_REASON_TORPROTOCOL);
    return;
  }

  /* If the high bit of the circuit ID is not as expected, close the
   * circ. */
  id_is_high = cell->circ_id & (1<<15);
  if ((id_is_high && conn->circ_id_type == CIRC_ID_TYPE_HIGHER) ||
      (!id_is_high && conn->circ_id_type == CIRC_ID_TYPE_LOWER)) {
    log_fn(LOG_PROTOCOL_WARN, LD_PROTOCOL,
           "Received create cell with unexpected circ_id %d. Closing.",
           cell->circ_id);
    connection_or_send_destroy(cell->circ_id, conn,
                               END_CIRC_REASON_TORPROTOCOL);
    return;
  }

  if (circuit_id_in_use_on_orconn(cell->circ_id, conn)) {
    const node_t *node = node_get_by_id(conn->identity_digest);
    log_fn(LOG_PROTOCOL_WARN, LD_PROTOCOL,
           "Received CREATE cell (circID %d) for known circ. "
           "Dropping (age %d).",
           cell->circ_id, (int)(time(NULL) - conn->_base.timestamp_created));
    if (node) {
      char *p = esc_for_log(node_get_platform(node));
      log_fn(LOG_PROTOCOL_WARN, LD_PROTOCOL,
<<<<<<< HEAD
             "Details: nickname \"%s\", platform %s.",
             node_get_nickname(node), p);
      tor_free(p);
    }
=======
             "Details: router %s, platform %s.",
             router_describe(router), escaped(router->platform));
>>>>>>> 7f0fb8e6
    return;
  }

  circ = or_circuit_new(cell->circ_id, conn);
  circ->_base.purpose = CIRCUIT_PURPOSE_OR;
  circuit_set_state(TO_CIRCUIT(circ), CIRCUIT_STATE_ONIONSKIN_PENDING);
  if (cell->command == CELL_CREATE) {
    char *onionskin = tor_malloc(ONIONSKIN_CHALLENGE_LEN);
    memcpy(onionskin, cell->payload, ONIONSKIN_CHALLENGE_LEN);

    /* hand it off to the cpuworkers, and then return. */
    if (assign_onionskin_to_cpuworker(NULL, circ, onionskin) < 0) {
#define WARN_HANDOFF_FAILURE_INTERVAL (6*60*60)
      static ratelim_t handoff_warning =
        RATELIM_INIT(WARN_HANDOFF_FAILURE_INTERVAL);
      char *m;
      if ((m = rate_limit_log(&handoff_warning, approx_time()))) {
        log_warn(LD_GENERAL,"Failed to hand off onionskin. Closing.%s",m);
        tor_free(m);
      }
      circuit_mark_for_close(TO_CIRCUIT(circ), END_CIRC_REASON_INTERNAL);
      return;
    }
    log_debug(LD_OR,"success: handed off onionskin.");
  } else {
    /* This is a CREATE_FAST cell; we can handle it immediately without using
     * a CPU worker. */
    char keys[CPATH_KEY_MATERIAL_LEN];
    char reply[DIGEST_LEN*2];
    tor_assert(cell->command == CELL_CREATE_FAST);
    if (fast_server_handshake(cell->payload, (uint8_t*)reply,
                              (uint8_t*)keys, sizeof(keys))<0) {
      log_warn(LD_OR,"Failed to generate key material. Closing.");
      circuit_mark_for_close(TO_CIRCUIT(circ), END_CIRC_REASON_INTERNAL);
      return;
    }
    if (onionskin_answer(circ, CELL_CREATED_FAST, reply, keys)<0) {
      log_warn(LD_OR,"Failed to reply to CREATE_FAST cell. Closing.");
      circuit_mark_for_close(TO_CIRCUIT(circ), END_CIRC_REASON_INTERNAL);
      return;
    }
  }
}

/** Process a 'created' <b>cell</b> that just arrived from <b>conn</b>.
 * Find the circuit
 * that it's intended for. If we're not the origin of the circuit, package
 * the 'created' cell in an 'extended' relay cell and pass it back. If we
 * are the origin of the circuit, send it to circuit_finish_handshake() to
 * finish processing keys, and then call circuit_send_next_onion_skin() to
 * extend to the next hop in the circuit if necessary.
 */
static void
command_process_created_cell(cell_t *cell, or_connection_t *conn)
{
  circuit_t *circ;

  circ = circuit_get_by_circid_orconn(cell->circ_id, conn);

  if (!circ) {
    log_info(LD_OR,
             "(circID %d) unknown circ (probably got a destroy earlier). "
             "Dropping.", cell->circ_id);
    return;
  }

  if (circ->n_circ_id != cell->circ_id) {
    log_fn(LOG_PROTOCOL_WARN,LD_PROTOCOL,
           "got created cell from Tor client? Closing.");
    circuit_mark_for_close(circ, END_CIRC_REASON_TORPROTOCOL);
    return;
  }

  if (CIRCUIT_IS_ORIGIN(circ)) { /* we're the OP. Handshake this. */
    origin_circuit_t *origin_circ = TO_ORIGIN_CIRCUIT(circ);
    int err_reason = 0;
    log_debug(LD_OR,"at OP. Finishing handshake.");
    if ((err_reason = circuit_finish_handshake(origin_circ, cell->command,
                                               cell->payload)) < 0) {
      log_warn(LD_OR,"circuit_finish_handshake failed.");
      circuit_mark_for_close(circ, -err_reason);
      return;
    }
    log_debug(LD_OR,"Moving to next skin.");
    if ((err_reason = circuit_send_next_onion_skin(origin_circ)) < 0) {
      log_info(LD_OR,"circuit_send_next_onion_skin failed.");
      /* XXX push this circuit_close lower */
      circuit_mark_for_close(circ, -err_reason);
      return;
    }
  } else { /* pack it into an extended relay cell, and send it. */
    log_debug(LD_OR,
              "Converting created cell to extended relay cell, sending.");
    relay_send_command_from_edge(0, circ, RELAY_COMMAND_EXTENDED,
                                 (char*)cell->payload, ONIONSKIN_REPLY_LEN,
                                 NULL);
  }
}

/** Process a 'relay' or 'relay_early' <b>cell</b> that just arrived from
 * <b>conn</b>. Make sure it came in with a recognized circ_id. Pass it on to
 * circuit_receive_relay_cell() for actual processing.
 */
static void
command_process_relay_cell(cell_t *cell, or_connection_t *conn)
{
  circuit_t *circ;
  int reason, direction;

  circ = circuit_get_by_circid_orconn(cell->circ_id, conn);

  if (!circ) {
    log_debug(LD_OR,
              "unknown circuit %d on connection from %s:%d. Dropping.",
              cell->circ_id, conn->_base.address, conn->_base.port);
    return;
  }

  if (circ->state == CIRCUIT_STATE_ONIONSKIN_PENDING) {
    log_fn(LOG_PROTOCOL_WARN,LD_PROTOCOL,"circuit in create_wait. Closing.");
    circuit_mark_for_close(circ, END_CIRC_REASON_TORPROTOCOL);
    return;
  }

  if (CIRCUIT_IS_ORIGIN(circ)) {
    /* if we're a relay and treating connections with recent local
     * traffic better, then this is one of them. */
    conn->client_used = time(NULL);
  }

  if (!CIRCUIT_IS_ORIGIN(circ) &&
      cell->circ_id == TO_OR_CIRCUIT(circ)->p_circ_id)
    direction = CELL_DIRECTION_OUT;
  else
    direction = CELL_DIRECTION_IN;

  /* If we have a relay_early cell, make sure that it's outbound, and we've
   * gotten no more than MAX_RELAY_EARLY_CELLS_PER_CIRCUIT of them. */
  if (cell->command == CELL_RELAY_EARLY) {
    if (direction == CELL_DIRECTION_IN) {
      /* Allow an unlimited number of inbound relay_early cells,
       * for hidden service compatibility. There isn't any way to make
       * a long circuit through inbound relay_early cells anyway. See
       * bug 1038. -RD */
    } else {
      or_circuit_t *or_circ = TO_OR_CIRCUIT(circ);
      if (or_circ->remaining_relay_early_cells == 0) {
        log_fn(LOG_PROTOCOL_WARN, LD_OR,
               "Received too many RELAY_EARLY cells on circ %d from %s:%d."
               "  Closing circuit.",
               cell->circ_id, safe_str(conn->_base.address),
               conn->_base.port);
        circuit_mark_for_close(circ, END_CIRC_REASON_TORPROTOCOL);
        return;
      }
      --or_circ->remaining_relay_early_cells;
    }
  }

  if ((reason = circuit_receive_relay_cell(cell, circ, direction)) < 0) {
    log_fn(LOG_PROTOCOL_WARN,LD_PROTOCOL,"circuit_receive_relay_cell "
           "(%s) failed. Closing.",
           direction==CELL_DIRECTION_OUT?"forward":"backward");
    circuit_mark_for_close(circ, -reason);
  }
}

/** Process a 'destroy' <b>cell</b> that just arrived from
 * <b>conn</b>. Find the circ that it refers to (if any).
 *
 * If the circ is in state
 * onionskin_pending, then call onion_pending_remove() to remove it
 * from the pending onion list (note that if it's already being
 * processed by the cpuworker, it won't be in the list anymore; but
 * when the cpuworker returns it, the circuit will be gone, and the
 * cpuworker response will be dropped).
 *
 * Then mark the circuit for close (which marks all edges for close,
 * and passes the destroy cell onward if necessary).
 */
static void
command_process_destroy_cell(cell_t *cell, or_connection_t *conn)
{
  circuit_t *circ;
  int reason;

  circ = circuit_get_by_circid_orconn(cell->circ_id, conn);
  reason = (uint8_t)cell->payload[0];
  if (!circ) {
    log_info(LD_OR,"unknown circuit %d on connection from %s:%d. Dropping.",
             cell->circ_id, conn->_base.address, conn->_base.port);
    return;
  }
  log_debug(LD_OR,"Received for circID %d.",cell->circ_id);

  if (!CIRCUIT_IS_ORIGIN(circ) &&
      cell->circ_id == TO_OR_CIRCUIT(circ)->p_circ_id) {
    /* the destroy came from behind */
    circuit_set_p_circid_orconn(TO_OR_CIRCUIT(circ), 0, NULL);
    circuit_mark_for_close(circ, reason|END_CIRC_REASON_FLAG_REMOTE);
  } else { /* the destroy came from ahead */
    circuit_set_n_circid_orconn(circ, 0, NULL);
    if (CIRCUIT_IS_ORIGIN(circ)) {
      circuit_mark_for_close(circ, reason|END_CIRC_REASON_FLAG_REMOTE);
    } else {
      char payload[1];
      log_debug(LD_OR, "Delivering 'truncated' back.");
      payload[0] = (char)reason;
      relay_send_command_from_edge(0, circ, RELAY_COMMAND_TRUNCATED,
                                   payload, sizeof(payload), NULL);
    }
  }
}

/** Process a 'versions' cell.  The current link protocol version must be 0
 * to indicate that no version has yet been negotiated.  We compare the
 * versions in the cell to the list of versions we support, pick the
 * highest version we have in common, and continue the negotiation from
 * there.
 */
static void
command_process_versions_cell(var_cell_t *cell, or_connection_t *conn)
{
  int highest_supported_version = 0;
  const uint8_t *cp, *end;
  if (conn->link_proto != 0 ||
      conn->_base.state != OR_CONN_STATE_OR_HANDSHAKING ||
      (conn->handshake_state && conn->handshake_state->received_versions)) {
    log_fn(LOG_PROTOCOL_WARN, LD_OR,
           "Received a VERSIONS cell on a connection with its version "
           "already set to %d; dropping", (int) conn->link_proto);
    return;
  }
  tor_assert(conn->handshake_state);
  end = cell->payload + cell->payload_len;
  for (cp = cell->payload; cp+1 < end; ++cp) {
    uint16_t v = ntohs(get_uint16(cp));
    if (is_or_protocol_version_known(v) && v > highest_supported_version)
      highest_supported_version = v;
  }
  if (!highest_supported_version) {
    log_fn(LOG_PROTOCOL_WARN, LD_OR,
           "Couldn't find a version in common between my version list and the "
           "list in the VERSIONS cell; closing connection.");
    connection_mark_for_close(TO_CONN(conn));
    return;
  } else if (highest_supported_version == 1) {
    /* Negotiating version 1 makes no sense, since version 1 has no VERSIONS
     * cells. */
    log_fn(LOG_PROTOCOL_WARN, LD_OR,
           "Used version negotiation protocol to negotiate a v1 connection. "
           "That's crazily non-compliant. Closing connection.");
    connection_mark_for_close(TO_CONN(conn));
    return;
  }
  conn->link_proto = highest_supported_version;
  conn->handshake_state->received_versions = 1;

  log_info(LD_OR, "Negotiated version %d with %s:%d; sending NETINFO.",
           highest_supported_version,
           safe_str_client(conn->_base.address),
           conn->_base.port);
  tor_assert(conn->link_proto >= 2);

  if (connection_or_send_netinfo(conn) < 0) {
    connection_mark_for_close(TO_CONN(conn));
    return;
  }
}

/** Process a 'netinfo' cell: read and act on its contents, and set the
 * connection state to "open". */
static void
command_process_netinfo_cell(cell_t *cell, or_connection_t *conn)
{
  time_t timestamp;
  uint8_t my_addr_type;
  uint8_t my_addr_len;
  const uint8_t *my_addr_ptr;
  const uint8_t *cp, *end;
  uint8_t n_other_addrs;
  time_t now = time(NULL);

  long apparent_skew = 0;
  uint32_t my_apparent_addr = 0;

  if (conn->link_proto < 2) {
    log_fn(LOG_PROTOCOL_WARN, LD_OR,
           "Received a NETINFO cell on %s connection; dropping.",
           conn->link_proto == 0 ? "non-versioned" : "a v1");
    return;
  }
  if (conn->_base.state != OR_CONN_STATE_OR_HANDSHAKING) {
    log_fn(LOG_PROTOCOL_WARN, LD_OR,
           "Received a NETINFO cell on non-handshaking connection; dropping.");
    return;
  }
  tor_assert(conn->handshake_state &&
             conn->handshake_state->received_versions);
  /* Decode the cell. */
  timestamp = ntohl(get_uint32(cell->payload));
  if (labs(now - conn->handshake_state->sent_versions_at) < 180) {
    apparent_skew = now - timestamp;
  }

  my_addr_type = (uint8_t) cell->payload[4];
  my_addr_len = (uint8_t) cell->payload[5];
  my_addr_ptr = (uint8_t*) cell->payload + 6;
  end = cell->payload + CELL_PAYLOAD_SIZE;
  cp = cell->payload + 6 + my_addr_len;
  if (cp >= end) {
    log_fn(LOG_PROTOCOL_WARN, LD_OR,
           "Addresses too long in netinfo cell; closing connection.");
    connection_mark_for_close(TO_CONN(conn));
    return;
  } else if (my_addr_type == RESOLVED_TYPE_IPV4 && my_addr_len == 4) {
    my_apparent_addr = ntohl(get_uint32(my_addr_ptr));
  }

  n_other_addrs = (uint8_t) *cp++;
  while (n_other_addrs && cp < end-2) {
    /* Consider all the other addresses; if any matches, this connection is
     * "canonical." */
    tor_addr_t addr;
    const uint8_t *next =
      decode_address_from_payload(&addr, cp, (int)(end-cp));
    if (next == NULL) {
      log_fn(LOG_PROTOCOL_WARN,  LD_OR,
             "Bad address in netinfo cell; closing connection.");
      connection_mark_for_close(TO_CONN(conn));
      return;
    }
    if (tor_addr_eq(&addr, &conn->real_addr)) {
      conn->is_canonical = 1;
      break;
    }
    cp = next;
    --n_other_addrs;
  }

  /* Act on apparent skew. */
  /** Warn when we get a netinfo skew with at least this value. */
#define NETINFO_NOTICE_SKEW 3600
  if (labs(apparent_skew) > NETINFO_NOTICE_SKEW &&
      router_get_by_id_digest(conn->identity_digest)) {
    char dbuf[64];
    int severity;
    /*XXXX be smarter about when everybody says we are skewed. */
    if (router_digest_is_trusted_dir(conn->identity_digest))
      severity = LOG_WARN;
    else
      severity = LOG_INFO;
    format_time_interval(dbuf, sizeof(dbuf), apparent_skew);
    log_fn(severity, LD_GENERAL, "Received NETINFO cell with skewed time from "
           "server at %s:%d.  It seems that our clock is %s by %s, or "
           "that theirs is %s. Tor requires an accurate clock to work: "
           "please check your time and date settings.",
           conn->_base.address, (int)conn->_base.port,
           apparent_skew>0 ? "ahead" : "behind", dbuf,
           apparent_skew>0 ? "behind" : "ahead");
    if (severity == LOG_WARN) /* only tell the controller if an authority */
      control_event_general_status(LOG_WARN,
                          "CLOCK_SKEW SKEW=%ld SOURCE=OR:%s:%d",
                          apparent_skew,
                          conn->_base.address, conn->_base.port);
  }

  /* XXX maybe act on my_apparent_addr, if the source is sufficiently
   * trustworthy. */
  (void)my_apparent_addr;

  if (connection_or_set_state_open(conn)<0)
    connection_mark_for_close(TO_CONN(conn));
  else
    log_info(LD_OR, "Got good NETINFO cell from %s:%d; OR connection is now "
             "open, using protocol version %d",
             safe_str_client(conn->_base.address),
             conn->_base.port, (int)conn->link_proto);
  assert_connection_ok(TO_CONN(conn),time(NULL));
}
<|MERGE_RESOLUTION|>--- conflicted
+++ resolved
@@ -276,15 +276,10 @@
     if (node) {
       char *p = esc_for_log(node_get_platform(node));
       log_fn(LOG_PROTOCOL_WARN, LD_PROTOCOL,
-<<<<<<< HEAD
-             "Details: nickname \"%s\", platform %s.",
-             node_get_nickname(node), p);
+             "Details: router %s, platform %s.",
+             node_describe(node), p);
       tor_free(p);
     }
-=======
-             "Details: router %s, platform %s.",
-             router_describe(router), escaped(router->platform));
->>>>>>> 7f0fb8e6
     return;
   }
 
