# Copyright (c) 2001-2004, Roger Dingledine
# Copyright (c) 2004-2006, Roger Dingledine, Nick Mathewson
# Copyright (c) 2007-2011, The Tor Project, Inc.
# See LICENSE for licensing information

<<<<<<< HEAD
# "foreign" means we don't follow GNU package layout standards
# 1.6 means we require automake vesion 1.6
AUTOMAKE_OPTIONS = foreign 1.6
=======
AUTOMAKE_OPTIONS = foreign 1.7
 # else it keeps trying to put COPYING back in
>>>>>>> 0e9d7f10

SUBDIRS = src doc contrib

DIST_SUBDIRS = src doc contrib

EXTRA_DIST = \
	ChangeLog					\
	INSTALL						\
	LICENSE						\
	README						\
	ReleaseNotes					\
	tor.spec					\
	tor.spec.in

#install-data-local:
#	$(INSTALL) -m 755 -d $(LOCALSTATEDIR)/lib/tor

# Assume a tarball is in .. for now.
dist-rpm:
	RPM_BUILD_DIR="/tmp/tor-rpm-build-$$$$";                \
	rm -rf $$RPM_BUILD_DIR;                                 \
	mkdir $$RPM_BUILD_DIR || exit 1;                        \
	for subdir in BUILD RPMS SOURCES SPECS SRPMS; do        \
	    mkdir $$RPM_BUILD_DIR/$$subdir;                     \
	done;                                                   \
	mkdir $$RPM_BUILD_DIR/SOURCES/tor-$(VERSION);           \
	cp -R ./ $$RPM_BUILD_DIR/SOURCES/tor-$(VERSION)/;       \
	pushd $$RPM_BUILD_DIR/SOURCES/;                         \
	tar zcf tor-$(VERSION).tar.gz ./;                       \
	popd;                                                   \
	LIBS=-lrt rpmbuild -ba --define "_topdir $$RPM_BUILD_DIR" tor.spec; \
	mv $$RPM_BUILD_DIR/SRPMS/* .;                           \
	mv $$RPM_BUILD_DIR/RPMS/* .;                            \
	rm -rf $$RPM_BUILD_DIR

dist: check

doxygen:
	doxygen && cd doc/doxygen/latex && make

test: all
	./src/test/test

# Avoid strlcpy.c, strlcat.c, aes.c, OpenBSD_malloc_Linux.c, sha256.c,
# eventdns.[hc], tinytest*.[ch]
check-spaces:
	./contrib/checkSpace.pl -C                    \
	        src/common/*.h                        \
		src/common/[^asO]*.c                  \
                src/common/address.c                  \
		src/or/[^e]*.[ch]                     \
                src/or/eventdns_tor.h                 \
		src/test/test*.[ch]                   \
                src/tools/*.[ch]                      \
		src/tools/tor-fw-helper/*.[ch]

check-docs:
	./contrib/checkOptionDocs.pl

check-logs:
	./contrib/checkLogs.pl                        \
		src/*/*.[ch] | sort -n
<|MERGE_RESOLUTION|>--- conflicted
+++ resolved
@@ -3,14 +3,9 @@
 # Copyright (c) 2007-2011, The Tor Project, Inc.
 # See LICENSE for licensing information
 
-<<<<<<< HEAD
 # "foreign" means we don't follow GNU package layout standards
-# 1.6 means we require automake vesion 1.6
-AUTOMAKE_OPTIONS = foreign 1.6
-=======
+# 1.7 means we require automake vesion 1.7
 AUTOMAKE_OPTIONS = foreign 1.7
- # else it keeps trying to put COPYING back in
->>>>>>> 0e9d7f10
 
 SUBDIRS = src doc contrib
 
